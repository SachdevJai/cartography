--- conflicted
+++ resolved
@@ -18,7 +18,6 @@
     Test that we correctly read arguments for --permission-relationships-file
     """
     # Test the correct field is set in the Cartography config object
-<<<<<<< HEAD
     fname = '/some/test/file.yaml'
     settings.update({
         'neo4j': {
@@ -29,14 +28,6 @@
         },
     })
     assert settings.common.permission_relationships_file == fname
-=======
-    fname = "/some/test/file.yaml"
-    config = Config(
-        neo4j_uri="bolt://thisdoesnotmatter:1234",
-        permission_relationships_file=fname,
-    )
-    assert config.permission_relationships_file == fname
->>>>>>> e48dadcb
 
     # Test the correct field is set in the Cartography CLI object
     argv = ["--permission-relationships-file", "/some/test/file.yaml"]
