import logging
import os
from collections import namedtuple
from typing import Optional

import googleapiclient.discovery
import neo4j
from google.auth import default
from google.auth.exceptions import DefaultCredentialsError
from google.auth.transport.requests import Request
from google.oauth2 import credentials
from google.oauth2 import service_account
from google.oauth2.credentials import Credentials as OAuth2Credentials
from google.oauth2.service_account import Credentials as ServiceAccountCredentials
from googleapiclient.discovery import Resource

from cartography.config import Config
from cartography.intel.gsuite import api
from cartography.settings import check_module_settings
from cartography.settings import populate_settings_from_config
from cartography.settings import settings
from cartography.util import timeit

OAUTH_SCOPES = [
    "https://www.googleapis.com/auth/admin.directory.user.readonly",
    "https://www.googleapis.com/auth/admin.directory.group.readonly",
    "https://www.googleapis.com/auth/admin.directory.group.member",
]

logger = logging.getLogger(__name__)

Resources = namedtuple("Resources", "admin")


def _get_admin_resource(
    credentials: OAuth2Credentials | ServiceAccountCredentials,
) -> Resource:
    """
    Instantiates a Google API resource object to call the Google API.
    Used to pull users and groups.  See https://developers.google.com/admin-sdk/directory/v1/guides/manage-users

    :param credentials: The credentials object
    :return: An admin api resource object
    """
    return googleapiclient.discovery.build(
        "admin",
        "directory_v1",
        credentials=credentials,
        cache_discovery=False,
    )


def _initialize_resources(
    credentials: OAuth2Credentials | ServiceAccountCredentials,
) -> Resources:
    """
    Create namedtuple of all resource objects necessary for Google API data gathering.
    :param credentials: The credentials object
    :return: namedtuple of all resource objects
    """
    return Resources(
        admin=_get_admin_resource(credentials),
    )


@timeit
def start_gsuite_ingestion(neo4j_session: neo4j.Session, config: Optional[Config] = None) -> None:
    """
    Starts the GSuite ingestion process by initializing

    :param neo4j_session: The Neo4j session
    :param config: Configuration object for Cartography (DEPRECATED: use settings instead)
    :return: Nothing
    """
    # DEPRECATED: This is a temporary measure to support the old config format
    # and the new config format. The old config format is deprecated and will be removed in a future release.
    if config is not None:
        populate_settings_from_config(config)

    if not check_module_settings('GSuite', ['auth_method']):
        return

    common_job_parameters = {
        "UPDATE_TAG": settings.common.update_tag,
    }

    creds: OAuth2Credentials | ServiceAccountCredentials
<<<<<<< HEAD
    if settings.gsuite.auth_method == 'delegated':  # Legacy delegated method
        if settings.gsuite.get('config') is None or not os.path.isfile(settings.gsuite.config):
=======
    if config.gsuite_auth_method == "delegated":  # Legacy delegated method
        if config.gsuite_config is None or not os.path.isfile(config.gsuite_config):
>>>>>>> e48dadcb
            logger.warning(
                (
                    "The GSuite config file is not set or is not a valid file."
                    "Skipping GSuite ingestion."
                ),
            )
            return
<<<<<<< HEAD
        logger.info('Attempting to authenticate to GSuite using legacy delegated method')
        if not check_module_settings('GSuite', ['settings_account_file', 'delegated_admin']):
            return
=======
        logger.info(
            "Attempting to authenticate to GSuite using legacy delegated method"
        )
>>>>>>> e48dadcb
        try:
            creds = service_account.Credentials.from_service_account_file(
                settings.gsuite.settings_account_file,
                scopes=OAUTH_SCOPES,
            )
<<<<<<< HEAD
            creds = creds.with_subject(settings.gsuite.delegated_admin)
=======
            creds = creds.with_subject(os.environ.get("GSUITE_DELEGATED_ADMIN"))
>>>>>>> e48dadcb

        except DefaultCredentialsError as e:
            logger.error(
                (
                    "Unable to initialize GSuite creds. If you don't have GSuite data or don't want to load "
                    "Gsuite data then you can ignore this message. Otherwise, the error code is: %s "
                    "Make sure your GSuite credentials file (if any) is valid. "
                    "For more details see README"
                ),
                e,
            )
            return
<<<<<<< HEAD
    elif settings.gsuite.auth_method == 'oauth':
        logger.info('Attempting to authenticate to GSuite using OAuth')
        if not check_module_settings('GSuite', ['client_id', 'client_secret', 'refresh_token', 'token_uri']):
            return
        try:
            creds = credentials.Credentials(
                token=None,
                client_id=settings.gsuite.client_id,
                client_secret=settings.gsuite.client_secret,
                refresh_token=settings.gsuite.refresh_token,
                expiry=None,
                token_uri=settings.gsuite.token_uri,
=======
    elif config.gsuite_auth_method == "oauth":
        auth_tokens = json.loads(str(base64.b64decode(config.gsuite_config).decode()))
        logger.info("Attempting to authenticate to GSuite using OAuth")
        try:
            creds = credentials.Credentials(
                token=None,
                client_id=auth_tokens["client_id"],
                client_secret=auth_tokens["client_secret"],
                refresh_token=auth_tokens["refresh_token"],
                expiry=None,
                token_uri=auth_tokens["token_uri"],
>>>>>>> e48dadcb
                scopes=OAUTH_SCOPES,
            )
            creds.refresh(Request())
            creds = creds.create_scoped(OAUTH_SCOPES)
        except DefaultCredentialsError as e:
            logger.error(
                (
                    "Unable to initialize GSuite creds. If you don't have GSuite data or don't want to load "
                    "Gsuite data then you can ignore this message. Otherwise, the error code is: %s "
                    "Make sure your GSuite credentials are configured correctly, your credentials are valid. "
                    "For more details see README"
                ),
                e,
            )
            return
<<<<<<< HEAD
    elif settings.gsuite.auth_method == 'default':
        logger.info('Attempting to authenticate to GSuite using default credentials')
=======
    elif config.gsuite_auth_method == "default":
        logger.info("Attempting to authenticate to GSuite using default credentials")
>>>>>>> e48dadcb
        try:
            creds, _ = default(scopes=OAUTH_SCOPES)
        except DefaultCredentialsError as e:
            logger.error(
                (
                    "Unable to initialize GSuite creds using default credentials. If you don't have GSuite data or "
                    "don't want to load GSuite data then you can ignore this message. Otherwise, the error code is: %s "
                    "Make sure you have valid application default credentials configured. "
                    "For more details see README"
                ),
                e,
            )
            return

    resources = _initialize_resources(creds)
<<<<<<< HEAD
    api.sync_gsuite_users(neo4j_session, resources.admin, settings.common.update_tag, common_job_parameters)
    api.sync_gsuite_groups(neo4j_session, resources.admin, settings.common.update_tag, common_job_parameters)
=======
    api.sync_gsuite_users(
        neo4j_session,
        resources.admin,
        config.update_tag,
        common_job_parameters,
    )
    api.sync_gsuite_groups(
        neo4j_session,
        resources.admin,
        config.update_tag,
        common_job_parameters,
    )
>>>>>>> e48dadcb
<|MERGE_RESOLUTION|>--- conflicted
+++ resolved
@@ -85,13 +85,8 @@
     }
 
     creds: OAuth2Credentials | ServiceAccountCredentials
-<<<<<<< HEAD
     if settings.gsuite.auth_method == 'delegated':  # Legacy delegated method
         if settings.gsuite.get('config') is None or not os.path.isfile(settings.gsuite.config):
-=======
-    if config.gsuite_auth_method == "delegated":  # Legacy delegated method
-        if config.gsuite_config is None or not os.path.isfile(config.gsuite_config):
->>>>>>> e48dadcb
             logger.warning(
                 (
                     "The GSuite config file is not set or is not a valid file."
@@ -99,25 +94,15 @@
                 ),
             )
             return
-<<<<<<< HEAD
         logger.info('Attempting to authenticate to GSuite using legacy delegated method')
         if not check_module_settings('GSuite', ['settings_account_file', 'delegated_admin']):
             return
-=======
-        logger.info(
-            "Attempting to authenticate to GSuite using legacy delegated method"
-        )
->>>>>>> e48dadcb
         try:
             creds = service_account.Credentials.from_service_account_file(
                 settings.gsuite.settings_account_file,
                 scopes=OAUTH_SCOPES,
             )
-<<<<<<< HEAD
             creds = creds.with_subject(settings.gsuite.delegated_admin)
-=======
-            creds = creds.with_subject(os.environ.get("GSUITE_DELEGATED_ADMIN"))
->>>>>>> e48dadcb
 
         except DefaultCredentialsError as e:
             logger.error(
@@ -130,7 +115,6 @@
                 e,
             )
             return
-<<<<<<< HEAD
     elif settings.gsuite.auth_method == 'oauth':
         logger.info('Attempting to authenticate to GSuite using OAuth')
         if not check_module_settings('GSuite', ['client_id', 'client_secret', 'refresh_token', 'token_uri']):
@@ -143,19 +127,6 @@
                 refresh_token=settings.gsuite.refresh_token,
                 expiry=None,
                 token_uri=settings.gsuite.token_uri,
-=======
-    elif config.gsuite_auth_method == "oauth":
-        auth_tokens = json.loads(str(base64.b64decode(config.gsuite_config).decode()))
-        logger.info("Attempting to authenticate to GSuite using OAuth")
-        try:
-            creds = credentials.Credentials(
-                token=None,
-                client_id=auth_tokens["client_id"],
-                client_secret=auth_tokens["client_secret"],
-                refresh_token=auth_tokens["refresh_token"],
-                expiry=None,
-                token_uri=auth_tokens["token_uri"],
->>>>>>> e48dadcb
                 scopes=OAUTH_SCOPES,
             )
             creds.refresh(Request())
@@ -171,13 +142,8 @@
                 e,
             )
             return
-<<<<<<< HEAD
     elif settings.gsuite.auth_method == 'default':
         logger.info('Attempting to authenticate to GSuite using default credentials')
-=======
-    elif config.gsuite_auth_method == "default":
-        logger.info("Attempting to authenticate to GSuite using default credentials")
->>>>>>> e48dadcb
         try:
             creds, _ = default(scopes=OAUTH_SCOPES)
         except DefaultCredentialsError as e:
@@ -193,20 +159,5 @@
             return
 
     resources = _initialize_resources(creds)
-<<<<<<< HEAD
     api.sync_gsuite_users(neo4j_session, resources.admin, settings.common.update_tag, common_job_parameters)
-    api.sync_gsuite_groups(neo4j_session, resources.admin, settings.common.update_tag, common_job_parameters)
-=======
-    api.sync_gsuite_users(
-        neo4j_session,
-        resources.admin,
-        config.update_tag,
-        common_job_parameters,
-    )
-    api.sync_gsuite_groups(
-        neo4j_session,
-        resources.admin,
-        config.update_tag,
-        common_job_parameters,
-    )
->>>>>>> e48dadcb
+    api.sync_gsuite_groups(neo4j_session, resources.admin, settings.common.update_tag, common_job_parameters)