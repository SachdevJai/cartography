import json
import logging
import time
from datetime import datetime
from datetime import timedelta
from datetime import timezone as tz
from typing import Any
from typing import Dict
from typing import List
from typing import NamedTuple
from typing import Optional
from typing import Tuple

import requests

<<<<<<< HEAD
from cartography.settings import settings


=======
>>>>>>> e48dadcb
logger = logging.getLogger(__name__)
# Connect and read timeouts as defined in settings;
# see https://requests.readthedocs.io/en/master/user/advanced/#timeouts
_TIMEOUT = (settings.common.http_timeout, settings.common.http_timeout)
_GRAPHQL_RATE_LIMIT_REMAINING_THRESHOLD = 500


class PaginatedGraphqlData(NamedTuple):
    nodes: List[Dict[str, Any]]
    edges: List[Dict[str, Any]]


def handle_rate_limit_sleep(token: str) -> None:
    """
    Check the remaining rate limit and sleep if remaining is below threshold
    :param token: The Github API token as string.
    """
    response = requests.get(
        "https://api.github.com/rate_limit",
        headers={"Authorization": f"token {token}"},
    )
    response.raise_for_status()
    response_json = response.json()
    rate_limit_obj = response_json["resources"]["graphql"]
    remaining = rate_limit_obj["remaining"]
    threshold = _GRAPHQL_RATE_LIMIT_REMAINING_THRESHOLD
    if remaining > threshold:
        return
    reset_at = datetime.fromtimestamp(rate_limit_obj["reset"], tz=tz.utc)
    now = datetime.now(tz.utc)
    # add an extra minute for safety
    sleep_duration = reset_at - now + timedelta(minutes=1)
    logger.warning(
        f"Github graphql ratelimit has {remaining} remaining and is under threshold {threshold},"
        f" sleeping until reset at {reset_at} for {sleep_duration}",
    )
    time.sleep(sleep_duration.seconds)


def call_github_api(query: str, variables: str, token: str, api_url: str) -> Dict:
    """
    Calls the GitHub v4 API and executes a query
    :param query: the GraphQL query to run
    :param variables: parameters for the query
    :param token: the Oauth token for the API
    :param api_url: the URL to call for the API
    :return: query results json
    """
    headers = {"Authorization": f"token {token}"}
    try:
        response = requests.post(
            api_url,
            json={"query": query, "variables": variables},
            headers=headers,
            timeout=_TIMEOUT,
        )
    except requests.exceptions.Timeout:
        # Add context and re-raise for callers to handle
        logger.warning("GitHub: requests.get('%s') timed out.", api_url)
        raise
    response.raise_for_status()
    response_json = response.json()
    if "errors" in response_json:
        logger.warning(
            f'call_github_api() response has errors, please investigate. Raw response: {response_json["errors"]}; '
            f"continuing sync.",
        )
    return response_json  # type: ignore


def fetch_page(
    token: str,
    api_url: str,
    organization: str,
    query: str,
    cursor: Optional[str] = None,
    **kwargs: Any,
) -> Dict[str, Any]:
    """
    Return a single page of max size 100 elements from the Github api_url using the given `query` and `cursor` params.
    :param token: The API token as string. Must have permission for the object being paginated.
    :param api_url: The Github API endpoint as string.
    :param organization: The name of the target Github organization as string.
    :param query: The GraphQL query, e.g. `GITHUB_ORG_USERS_PAGINATED_GRAPHQL`
    :param cursor: The GraphQL cursor string (behaves like a page number) for Github objects in the given
    organization. If None, the Github API will return the first page of repos.
    :param kwargs: Other keyword args to add as key-value pairs to the GraphQL query.
    :return: The raw response object from the requests.get().json() call.
    """
    gql_vars = {
        **kwargs,
        "login": organization,
        "cursor": cursor,
    }
    gql_vars_json = json.dumps(gql_vars)
    response = call_github_api(query, gql_vars_json, token, api_url)
    return response


def fetch_all(
    token: str,
    api_url: str,
    organization: str,
    query: str,
    resource_type: str,
    retries: int = 5,
    resource_inner_type: Optional[str] = None,
    **kwargs: Any,
) -> Tuple[PaginatedGraphqlData, Dict[str, Any]]:
    """
    Fetch and return all data items of the given `resource_type` and `field_name` from Github's paginated GraphQL API as
    a list, along with information on the organization that they belong to.
    :param token: The Github API token as string.
    :param api_url: The Github v4 API endpoint as string.
    :param organization: The name of the target Github organization as string.
    :param query: The GraphQL query, e.g. `GITHUB_ORG_USERS_PAGINATED_GRAPHQL`
    :param resource_type: The name of the paginated resource under the organization e.g. `membersWithRole` or
    `repositories`. See the fields under https://docs.github.com/en/graphql/reference/objects#organization for a full
    list.
    :param retries: Number of retries to perform.  Github APIs are often flakey and retrying the request helps.
    :param resource_inner_type: Optional str. Default = None. Sometimes we need to paginate a field that is inside
    `resource_type` - for example: organization['team']['repositories']. In this case, we specify 'repositories' as the
    `resource_inner_type`.
    :param kwargs: Additional key-value args (other than `login` and `cursor`) to pass to the GraphQL query variables.
    :return: A 2-tuple containing 1. A list of data items of the given `resource_type` and `field_name`,  and 2. a dict
    containing the `url` and the `login` fields of the organization that the items belong to.
    """
    cursor = None
    has_next_page = True
    org_data: Dict[str, Any] = {}
    data: PaginatedGraphqlData = PaginatedGraphqlData(nodes=[], edges=[])
    retry = 0

    while has_next_page:
        exc: Any = None
        try:
            # In the future, we may use also use the rateLimit object from the graphql response.
            # But we still need at least one call to the REST endpoint in case the graphql remaining is already 0
            handle_rate_limit_sleep(token)
            resp = fetch_page(token, api_url, organization, query, cursor, **kwargs)
            retry = 0
        except requests.exceptions.Timeout as err:
            retry += 1
            exc = err
        except requests.exceptions.HTTPError as err:
            retry += 1
            exc = err
        except requests.exceptions.ChunkedEncodingError as err:
            retry += 1
            exc = err

        if retry >= retries:
            logger.error(
                f"GitHub: Could not retrieve page of resource `{resource_type}` due to HTTP error "
                f"after {retry} retries. Raising exception.",
                exc_info=True,
            )
            raise exc
        elif retry > 0:
            time.sleep(2**retry)
            continue

        if "data" not in resp:
            logger.warning(
                f'Got no "data" attribute in response: {resp}. '
                f"Stopping requests for organization: {organization} and "
                f"resource_type: {resource_type}",
            )
            has_next_page = False
            continue

        resource = resp["data"]["organization"][resource_type]
        if resource_inner_type:
            resource = resp["data"]["organization"][resource_type][resource_inner_type]

        # Allow for paginating both nodes and edges fields of the GitHub GQL structure.
        data.nodes.extend(resource.get("nodes", []))
        data.edges.extend(resource.get("edges", []))

        cursor = resource["pageInfo"]["endCursor"]
        has_next_page = resource["pageInfo"]["hasNextPage"]
        if not org_data:
            org_data = {
                "url": resp["data"]["organization"]["url"],
                "login": resp["data"]["organization"]["login"],
            }

    if not org_data:
        raise ValueError(
            f"Didn't get any organization data for organization: {organization} and resource_type: {resource_type}",
        )
    return data, org_data<|MERGE_RESOLUTION|>--- conflicted
+++ resolved
@@ -13,12 +13,9 @@
 
 import requests
 
-<<<<<<< HEAD
 from cartography.settings import settings
 
 
-=======
->>>>>>> e48dadcb
 logger = logging.getLogger(__name__)
 # Connect and read timeouts as defined in settings;
 # see https://requests.readthedocs.io/en/master/user/advanced/#timeouts
