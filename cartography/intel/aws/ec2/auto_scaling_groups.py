import logging
from collections import namedtuple
from typing import Any

import boto3
import neo4j

from cartography.client.core.tx import load
from cartography.graph.job import GraphJob
from cartography.models.aws.ec2.auto_scaling_groups import AutoScalingGroupSchema
from cartography.models.aws.ec2.auto_scaling_groups import (
    EC2InstanceAutoScalingGroupSchema,
)
from cartography.models.aws.ec2.auto_scaling_groups import (
    EC2SubnetAutoScalingGroupSchema,
)
from cartography.models.aws.ec2.launch_configurations import LaunchConfigurationSchema
from cartography.util import aws_handle_regions
from cartography.util import timeit

from .util import get_botocore_config

logger = logging.getLogger(__name__)

AsgData = namedtuple(
    "AsgData",
    [
        "group_list",
        "instance_list",
        "subnet_list",
    ],
)


@timeit
@aws_handle_regions
def get_ec2_auto_scaling_groups(
    boto3_session: boto3.session.Session,
    region: str,
) -> list[dict]:
    client = boto3_session.client(
        "autoscaling",
        region_name=region,
        config=get_botocore_config(),
    )
    paginator = client.get_paginator("describe_auto_scaling_groups")
    asgs: list[dict] = []
    for page in paginator.paginate():
        asgs.extend(page["AutoScalingGroups"])
    return asgs


@timeit
@aws_handle_regions
def get_launch_configurations(
    boto3_session: boto3.session.Session,
    region: str,
) -> list[dict]:
    client = boto3_session.client(
        "autoscaling",
        region_name=region,
        config=get_botocore_config(),
    )
    paginator = client.get_paginator("describe_launch_configurations")
    lcs: list[dict] = []
    for page in paginator.paginate():
        lcs.extend(page["LaunchConfigurations"])
    return lcs


def transform_launch_configurations(
    configurations: list[dict[str, Any]],
) -> list[dict[str, Any]]:
    transformed_configurations = []
    for config in configurations:
        transformed_configurations.append(
            {
                "AssociatePublicIpAddress": config.get("AssociatePublicIpAddress"),
                "LaunchConfigurationARN": config.get("LaunchConfigurationARN"),
                "LaunchConfigurationName": config.get("LaunchConfigurationName"),
                "CreatedTime": config.get("CreatedTime"),
                "ImageId": config.get("ImageId"),
                "KeyName": config.get("KeyName"),
                "SecurityGroups": config.get("SecurityGroups"),
                "InstanceType": config.get("InstanceType"),
                "KernelId": config.get("KernelId"),
                "RamdiskId": config.get("RamdiskId"),
                "InstanceMonitoring": config.get("InstanceMonitoring", {}).get(
                    "Enabled",
                ),
                "SpotPrice": config.get("SpotPrice"),
                "IamInstanceProfile": config.get("IamInstanceProfile"),
                "EbsOptimized": config.get("EbsOptimized"),
                "PlacementTenancy": config.get("PlacementTenancy"),
            },
        )
    return transformed_configurations


def transform_auto_scaling_groups(groups: list[dict[str, Any]]) -> AsgData:
    transformed_groups = []
    related_vpcs = []
    related_instances = []
    for group in groups:
<<<<<<< HEAD
        transformed_groups.append({
            'AutoScalingGroupARN': group['AutoScalingGroupARN'],
            'CapacityRebalance': group.get('CapacityRebalance'),
            'CreatedTime': str(group.get('CreatedTime')),
            'DefaultCooldown': group.get('DefaultCooldown'),
            'DesiredCapacity': group.get('DesiredCapacity'),
            'HealthCheckGracePeriod': group.get('HealthCheckGracePeriod'),
            'HealthCheckType': group.get('HealthCheckType'),
            'LaunchConfigurationName': group.get('LaunchConfigurationName'),
            'LaunchTemplateName': group.get('LaunchTemplate', {}).get('LaunchTemplateName'),
            'LaunchTemplateId': group.get('LaunchTemplate', {}).get('LaunchTemplateId'),
            'LaunchTemplateVersion': group.get('LaunchTemplate', {}).get('Version'),
            'MaxInstanceLifetime': group.get('MaxInstanceLifetime'),
            'MaxSize': group.get('MaxSize'),
            'MinSize': group.get('MinSize'),
            'AutoScalingGroupName': group.get('AutoScalingGroupName'),
            'NewInstancesProtectedFromScaleIn': group.get('NewInstancesProtectedFromScaleIn'),
            'Status': group.get('Status'),
        })

        if group.get('VPCZoneIdentifier'):
            vpclist = group['VPCZoneIdentifier']
            subnet_ids = vpclist.split(',') if ',' in vpclist else [vpclist]
=======
        transformed_groups.append(
            {
                "AutoScalingGroupARN": group["AutoScalingGroupARN"],
                "CapacityRebalance": group.get("CapacityRebalance"),
                "CreatedTime": str(group.get("CreatedTime")),
                "DefaultCooldown": group.get("DefaultCooldown"),
                "DesiredCapacity": group.get("DesiredCapacity"),
                "HealthCheckGracePeriod": group.get("HealthCheckGracePeriod"),
                "HealthCheckType": group.get("HealthCheckType"),
                "LaunchConfigurationName": group.get("LaunchConfigurationName"),
                "LaunchTemplateName": group.get("LaunchTemplate", {}).get(
                    "LaunchTemplateName",
                ),
                "LaunchTemplateId": group.get("LaunchTemplate", {}).get(
                    "LaunchTemplateId",
                ),
                "LaunchTemplateVersion": group.get("LaunchTemplate", {}).get("Version"),
                "MaxInstanceLifetime": group.get("MaxInstanceLifetime"),
                "MaxSize": group.get("MaxSize"),
                "MinSize": group.get("MinSize"),
                "AutoScalingGroupName": group.get("AutoScalingGroupName"),
                "NewInstancesProtectedFromScaleIn": group.get(
                    "NewInstancesProtectedFromScaleIn",
                ),
                "Status": group.get("Status"),
            },
        )

        if group.get("VPCZoneIdentifier", None):
            vpclist = group["VPCZoneIdentifier"]
            subnet_ids = vpclist.split(",") if "," in vpclist else [vpclist]
>>>>>>> e48dadcb
            subnets = []
            for subnet_id in subnet_ids:
                subnets.append(
                    {
                        "VPCZoneIdentifier": subnet_id,
                        "AutoScalingGroupARN": group["AutoScalingGroupARN"],
                    },
                )
            related_vpcs.extend(subnets)

        for instance_data in group.get("Instances", []):
            related_instances.append(
                {
                    "InstanceId": instance_data["InstanceId"],
                    "AutoScalingGroupARN": group["AutoScalingGroupARN"],
                },
            )

    return AsgData(
        group_list=transformed_groups,
        instance_list=related_instances,
        subnet_list=related_vpcs,
    )


@timeit
def load_launch_configurations(
    neo4j_session: neo4j.Session,
    data: list[dict],
    region: str,
    current_aws_account_id: str,
    update_tag: int,
) -> None:
    load(
        neo4j_session,
        LaunchConfigurationSchema(),
        data,
        Region=region,
        AWS_ID=current_aws_account_id,
        lastupdated=update_tag,
    )


def load_groups(
    neo4j_session: neo4j.Session,
    data: list[dict],
    region: str,
    current_aws_account_id: str,
    update_tag: int,
) -> None:
    load(
        neo4j_session,
        AutoScalingGroupSchema(),
        data,
        Region=region,
        AWS_ID=current_aws_account_id,
        lastupdated=update_tag,
    )


def load_asg_subnets(
    neo4j_session: neo4j.Session,
    data: list[dict],
    region: str,
    current_aws_account_id: str,
    update_tag: int,
) -> None:
    load(
        neo4j_session,
        EC2SubnetAutoScalingGroupSchema(),
        data,
        Region=region,
        AWS_ID=current_aws_account_id,
        lastupdated=update_tag,
    )


def load_asg_instances(
    neo4j_session: neo4j.Session,
    data: list[dict],
    region: str,
    current_aws_account_id: str,
    update_tag: int,
) -> None:
    load(
        neo4j_session,
        EC2InstanceAutoScalingGroupSchema(),
        data,
        Region=region,
        AWS_ID=current_aws_account_id,
        lastupdated=update_tag,
    )


@timeit
def load_auto_scaling_groups(
    neo4j_session: neo4j.Session,
    data: AsgData,
    region: str,
    current_aws_account_id: str,
    update_tag: int,
) -> None:
    load_groups(
        neo4j_session,
        data.group_list,
        region,
        current_aws_account_id,
        update_tag,
    )
    load_asg_instances(
        neo4j_session,
        data.instance_list,
        region,
        current_aws_account_id,
        update_tag,
    )
    load_asg_subnets(
        neo4j_session,
        data.subnet_list,
        region,
        current_aws_account_id,
        update_tag,
    )


@timeit
def cleanup(
    neo4j_session: neo4j.Session,
    common_job_parameters: dict[str, Any],
) -> None:
    logger.debug("Running EC2 instance cleanup")
    GraphJob.from_node_schema(AutoScalingGroupSchema(), common_job_parameters).run(
        neo4j_session,
    )
    GraphJob.from_node_schema(LaunchConfigurationSchema(), common_job_parameters).run(
        neo4j_session,
    )


@timeit
def sync_ec2_auto_scaling_groups(
    neo4j_session: neo4j.Session,
    boto3_session: boto3.session.Session,
    regions: list[str],
    current_aws_account_id: str,
    update_tag: int,
    common_job_parameters: dict,
) -> None:
    for region in regions:
        logger.debug(
            "Syncing auto scaling groups for region '%s' in account '%s'.",
            region,
            current_aws_account_id,
        )
        lc_data = get_launch_configurations(boto3_session, region)
        asg_data = get_ec2_auto_scaling_groups(boto3_session, region)
        lc_transformed = transform_launch_configurations(lc_data)
        asg_transformed = transform_auto_scaling_groups(asg_data)
        load_launch_configurations(
            neo4j_session,
            lc_transformed,
            region,
            current_aws_account_id,
            update_tag,
        )
        load_auto_scaling_groups(
            neo4j_session,
            asg_transformed,
            region,
            current_aws_account_id,
            update_tag,
        )
    cleanup(neo4j_session, common_job_parameters)<|MERGE_RESOLUTION|>--- conflicted
+++ resolved
@@ -102,31 +102,6 @@
     related_vpcs = []
     related_instances = []
     for group in groups:
-<<<<<<< HEAD
-        transformed_groups.append({
-            'AutoScalingGroupARN': group['AutoScalingGroupARN'],
-            'CapacityRebalance': group.get('CapacityRebalance'),
-            'CreatedTime': str(group.get('CreatedTime')),
-            'DefaultCooldown': group.get('DefaultCooldown'),
-            'DesiredCapacity': group.get('DesiredCapacity'),
-            'HealthCheckGracePeriod': group.get('HealthCheckGracePeriod'),
-            'HealthCheckType': group.get('HealthCheckType'),
-            'LaunchConfigurationName': group.get('LaunchConfigurationName'),
-            'LaunchTemplateName': group.get('LaunchTemplate', {}).get('LaunchTemplateName'),
-            'LaunchTemplateId': group.get('LaunchTemplate', {}).get('LaunchTemplateId'),
-            'LaunchTemplateVersion': group.get('LaunchTemplate', {}).get('Version'),
-            'MaxInstanceLifetime': group.get('MaxInstanceLifetime'),
-            'MaxSize': group.get('MaxSize'),
-            'MinSize': group.get('MinSize'),
-            'AutoScalingGroupName': group.get('AutoScalingGroupName'),
-            'NewInstancesProtectedFromScaleIn': group.get('NewInstancesProtectedFromScaleIn'),
-            'Status': group.get('Status'),
-        })
-
-        if group.get('VPCZoneIdentifier'):
-            vpclist = group['VPCZoneIdentifier']
-            subnet_ids = vpclist.split(',') if ',' in vpclist else [vpclist]
-=======
         transformed_groups.append(
             {
                 "AutoScalingGroupARN": group["AutoScalingGroupARN"],
@@ -158,7 +133,6 @@
         if group.get("VPCZoneIdentifier", None):
             vpclist = group["VPCZoneIdentifier"]
             subnet_ids = vpclist.split(",") if "," in vpclist else [vpclist]
->>>>>>> e48dadcb
             subnets = []
             for subnet_id in subnet_ids:
                 subnets.append(
