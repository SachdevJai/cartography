import logging
from typing import Any
from typing import Dict
from typing import List

import boto3
import neo4j

from cartography.util import aws_handle_regions
from cartography.util import camel_to_snake
from cartography.util import dict_date_to_epoch
from cartography.util import run_cleanup_job
from cartography.util import timeit

logger = logging.getLogger(__name__)


@timeit
@aws_handle_regions
def get_ecs_cluster_arns(boto3_session: boto3.session.Session, region: str) -> List[str]:
    client = boto3_session.client('ecs', region_name=region)
    paginator = client.get_paginator('list_clusters')
    cluster_arns: List[str] = []
    for page in paginator.paginate():
        cluster_arns.extend(page.get('clusterArns', []))
    return cluster_arns


@timeit
@aws_handle_regions
def get_ecs_clusters(
    boto3_session: boto3.session.Session,
    region: str,
    cluster_arns: List[str],
) -> List[Dict[str, Any]]:
    client = boto3_session.client('ecs', region_name=region)
    # TODO: also include attachment info, and make relationships between the attachements
    # and the cluster.
    includes = ['SETTINGS', 'CONFIGURATIONS']
    clusters: List[Dict[str, Any]] = []
    for i in range(0, len(cluster_arns), 100):
        cluster_arn_chunk = cluster_arns[i:i + 100]
        cluster_chunk = client.describe_clusters(clusters=cluster_arn_chunk, include=includes)
        clusters.extend(cluster_chunk.get('clusters', []))
    return clusters


@timeit
@aws_handle_regions
def get_ecs_container_instances(
    cluster_arn: str,
    boto3_session: boto3.session.Session,
    region: str,
) -> List[Dict[str, Any]]:
    client = boto3_session.client('ecs', region_name=region)
    paginator = client.get_paginator('list_container_instances')
    container_instances: List[Dict[str, Any]] = []
    container_instance_arns: List[str] = []
    for page in paginator.paginate(cluster=cluster_arn):
        container_instance_arns.extend(page.get('containerInstanceArns', []))
    includes = ['CONTAINER_INSTANCE_HEALTH']
    for i in range(0, len(container_instance_arns), 100):
        container_instance_arn_chunk = container_instance_arns[i:i + 100]
        container_instance_chunk = client.describe_container_instances(
            cluster=cluster_arn,
            containerInstances=container_instance_arn_chunk,
            include=includes,
        )
        container_instances.extend(container_instance_chunk.get('containerInstances', []))
    return container_instances


@timeit
@aws_handle_regions
def get_ecs_services(cluster_arn: str, boto3_session: boto3.session.Session, region: str) -> List[Dict[str, Any]]:
    client = boto3_session.client('ecs', region_name=region)
    paginator = client.get_paginator('list_services')
    services: List[Dict[str, Any]] = []
    service_arns: List[str] = []
    for page in paginator.paginate(cluster=cluster_arn):
        service_arns.extend(page.get('serviceArns', []))
    for i in range(0, len(service_arns), 10):
        service_arn_chunk = service_arns[i:i + 10]
        service_chunk = client.describe_services(
            cluster=cluster_arn,
            services=service_arn_chunk,
        )
        services.extend(service_chunk.get('services', []))
    return services


@timeit
@aws_handle_regions
def get_ecs_task_definitions(
    boto3_session: boto3.session.Session,
    region: str,
    tasks: List[Dict[str, Any]],
) -> List[Dict[str, Any]]:
    client = boto3_session.client('ecs', region_name=region)
    task_definitions: List[Dict[str, Any]] = []
    for task in tasks:
        task_definition = client.describe_task_definition(
<<<<<<< HEAD
            taskDefinition=task.get('taskDefinitionArn'),
=======
            taskDefinition=task['taskDefinitionArn'],
>>>>>>> d94ef53c
        )
        task_definitions.append(task_definition['taskDefinition'])
    return task_definitions


@timeit
@aws_handle_regions
def get_ecs_tasks(cluster_arn: str, boto3_session: boto3.session.Session, region: str) -> List[Dict[str, Any]]:
    client = boto3_session.client('ecs', region_name=region)
    paginator = client.get_paginator('list_tasks')
    tasks: List[Dict[str, Any]] = []
    task_arns: List[str] = []
    for page in paginator.paginate(cluster=cluster_arn):
        task_arns.extend(page.get('taskArns', []))
    for i in range(0, len(task_arns), 100):
        task_arn_chunk = task_arns[i:i + 100]
        task_chunk = client.describe_tasks(
            cluster=cluster_arn,
            tasks=task_arn_chunk,
        )
        tasks.extend(task_chunk.get('tasks', []))
    return tasks


@timeit
def load_ecs_clusters(
    neo4j_session: neo4j.Session,
    data: List[Dict[str, Any]],
    region: str,
    current_aws_account_id: str,
    aws_update_tag: int,
) -> None:
    ingest_clusters = """
    UNWIND $Clusters AS cluster
        MERGE (c:ECSCluster{id: cluster.clusterArn})
        ON CREATE SET c.firstseen = timestamp()
        SET c.name = cluster.clusterName, c.region = $Region,
            c.arn = cluster.clusterArn,
            c.ecc_kms_key_id = cluster.configuration.executeCommandConfiguration.kmsKeyId,
            c.ecc_logging = cluster.configuration.executeCommandConfiguration.logging,
            c.ecc_log_configuration_cloud_watch_log_group_name = cluster.configuration.executeCommandConfiguration.logConfiguration.cloudWatchLogGroupName,
            c.ecc_log_configuration_cloud_watch_encryption_enabled = cluster.configuration.executeCommandConfiguration.logConfiguration.cloudWatchEncryptionEnabled,
            c.ecc_log_configuration_s3_bucket_name = cluster.configuration.executeCommandConfiguration.logConfiguration.s3BucketName,
            c.ecc_log_configuration_s3_encryption_enabled = cluster.configuration.executeCommandConfiguration.logConfiguration.s3EncryptionEnabled,
            c.ecc_log_configuration_s3_key_prefix = cluster.configuration.executeCommandConfiguration.logConfiguration.s3KeyPrefix,
            c.status = cluster.status,
            c.settings_container_insights = cluster.settings_container_insights,
            c.capacity_providers = cluster.capacityProviders,
            c.attachments_status = cluster.attachmentsStatus,
            c.lastupdated = $aws_update_tag
        WITH c
        MATCH (owner:AWSAccount{id: $AWS_ACCOUNT_ID})
        MERGE (owner)-[r:RESOURCE]->(c)
        ON CREATE SET r.firstseen = timestamp()
        SET r.lastupdated = $aws_update_tag
    """  # noqa:E501
    clusters: List[Dict[str, Any]] = []
    for cluster in data:
        for setting in cluster.get("settings", []):
            setting_name = camel_to_snake(setting["name"])
            cluster[f"settings_{setting_name}"] = setting["value"]
        clusters.append(cluster)

    neo4j_session.run(
        ingest_clusters,
        Clusters=clusters,
        Region=region,
        AWS_ACCOUNT_ID=current_aws_account_id,
        aws_update_tag=aws_update_tag,
    )


@timeit
def load_ecs_container_instances(
    neo4j_session: neo4j.Session,
    cluster_arn: str,
    data: List[Dict[str, Any]],
    region: str,
    current_aws_account_id: str,
    aws_update_tag: int,
) -> None:
    ingest_instances = """
    UNWIND $Instances AS instance
        MERGE (i:ECSContainerInstance{id: instance.containerInstanceArn})
        ON CREATE SET i.firstseen = timestamp()
        SET i.ec2_instance_id = instance.ec2InstanceId, i.region = $Region,
            i.arn = instance.containerInstanceArn,
            i.capacity_provider_name = instance.capacityProviderName,
            i.version = instance.version,
            i.version_info_agent_version = instance.versionInfo.agentVersion,
            i.version_info_agent_hash = instance.versionInfo.agentHash,
            i.version_info_agent_docker_version = instance.versionInfo.dockerVersion,
            i.status = instance.status,
            i.status_reason = instance.statusReason,
            i.agent_connected = instance.agentConnected,
            i.agent_update_status = instance.agentUpdateStatus,
            i.registered_at = instance.registeredAt,
            i.lastupdated = $aws_update_tag
        WITH i
        MATCH (c:ECSCluster{id: $ClusterARN})
        MERGE (c)-[r:HAS_CONTAINER_INSTANCE]->(i)
        ON CREATE SET r.firstseen = timestamp()
        SET r.lastupdated = $aws_update_tag
    """
    instances: List[Dict[str, Any]] = []
    for instance in data:
        instance['registeredAt'] = dict_date_to_epoch(instance, 'registeredAt')
        instances.append(instance)

    neo4j_session.run(
        ingest_instances,
        ClusterARN=cluster_arn,
        Instances=instances,
        Region=region,
        AWS_ACCOUNT_ID=current_aws_account_id,
        aws_update_tag=aws_update_tag,
    )


@timeit
def load_ecs_services(
    neo4j_session: neo4j.Session,
    cluster_arn: str,
    data: List[Dict[str, Any]],
    region: str,
    current_aws_account_id: str,
    aws_update_tag: int,
) -> None:
    ingest_services = """
    UNWIND $Services AS service
        MERGE (s:ECSService{id: service.serviceArn})
        ON CREATE SET s.firstseen = timestamp()
        SET s.name = service.serviceName, s.region = $Region,
            s.arn = service.serviceArn,
            s.cluster_arn = service.clusterArn,
            s.status = service.status,
            s.desired_count = service.desiredCount,
            s.running_count = service.runningCount,
            s.pending_count = service.pendingCount,
            s.launch_type = service.launchType,
            s.platform_version = service.platformVersion,
            s.platform_family = service.platformFamily,
            s.task_definition = service.taskDefinition,
            s.deployment_config_circuit_breaker_enable = service.deploymentConfiguration.deploymentCircuitBreaker.enable,
            s.deployment_config_circuit_breaker_rollback = service.deploymentConfiguration.deploymentCircuitBreaker.rollback,
            s.deployment_config_maximum_percent = service.deploymentConfiguration.maximumPercent,
            s.deployment_config_minimum_healthy_percent = service.deploymentConfiguration.minimumHealthyPercent,
            s.role_arn = service.roleArn,
            s.created_at = service.createdAt,
            s.health_check_grace_period_seconds = service.healthCheckGracePeriodSeconds,
            s.created_by = service.createdBy,
            s.enable_ecs_managed_tags = service.enableECSManagedTags,
            s.propagate_tags = service.propagateTags,
            s.enable_execute_command = service.enableExecuteCommand,
            s.lastupdated = $aws_update_tag
        WITH s
        MATCH (c:ECSCluster{id: $ClusterARN})
        MERGE (c)-[r:HAS_SERVICE]->(s)
        ON CREATE SET r.firstseen = timestamp()
        SET r.lastupdated = $aws_update_tag
        WITH s
        MATCH (d:ECSTaskDefinition{id: s.task_definition})
        MERGE (s)-[r2:HAS_TASK_DEFINITION]->(d)
        ON CREATE SET r2.firstseen = timestamp()
        SET r2.lastupdated = $aws_update_tag
    """  # noqa:E501
    services: List[Dict[str, Any]] = []
    for service in data:
        service['createdAt'] = dict_date_to_epoch(service, 'createdAt')
        services.append(service)

    neo4j_session.run(
        ingest_services,
        ClusterARN=cluster_arn,
        Services=services,
        Region=region,
        AWS_ACCOUNT_ID=current_aws_account_id,
        aws_update_tag=aws_update_tag,
    )


@timeit
def load_ecs_task_definitions(
    neo4j_session: neo4j.Session,
    data: List[Dict[str, Any]],
    region: str,
    current_aws_account_id: str,
    aws_update_tag: int,
) -> None:
    ingest_task_definitions = """
    UNWIND $Definitions AS def
        MERGE (d:ECSTaskDefinition{id: def.taskDefinitionArn})
        ON CREATE SET d.firstseen = timestamp()
        SET d.arn = def.taskDefinitionArn,
            d.region = $Region,
            d.family = def.family,
            d.task_role_arn = def.taskRoleArn,
            d.execution_role_arn = def.executionRoleArn,
            d.network_mode = def.networkMode,
            d.revision = def.revision,
            d.status = def.status,
            d.compatibilities = def.compatibilities,
            d.runtime_platform_cpu_architecture = def.runtimePlatform.cpuArchitecture,
            d.runtime_platform_operating_system_family = def.runtimePlatform.operatingSystemFamily,
            d.requires_compatibilities = def.requiresCompatibilities,
            d.cpu = def.cpu,
            d.memory = def.memory,
            d.pid_mode = def.pidMode,
            d.ipc_mode = def.ipcMode,
            d.proxy_configuration_type = def.proxyConfiguration.type,
            d.proxy_configuration_container_name = def.proxyConfiguration.containerName,
            d.registered_at = def.registeredAt,
            d.deregistered_at = def.deregisteredAt,
            d.registered_by = def.registeredBy,
            d.ephemeral_storage_size_in_gib = def.ephemeralStorage.sizeInGiB,
            d.lastupdated = $aws_update_tag
        WITH d
        MATCH (task:ECSTask{task_definition_arn: d.arn})
        MERGE (task)-[r:HAS_TASK_DEFINITION]->(d)
        ON CREATE SET r.firstseen = timestamp()
        SET r.lastupdated = $aws_update_tag
        WITH d
        MATCH (owner:AWSAccount{id: $AWS_ACCOUNT_ID})
        MERGE (owner)-[r:RESOURCE]->(d)
        ON CREATE SET r.firstseen = timestamp()
        SET r.lastupdated = $aws_update_tag
    """
    container_definitions: List[Dict[str, Any]] = []
    task_definitions: List[Dict[str, Any]] = []
    for task_definition in data:
        task_definition['registeredAt'] = dict_date_to_epoch(task_definition, 'registeredAt')
        task_definition['deregisteredAt'] = dict_date_to_epoch(task_definition, 'deregisteredAt')
        for container in task_definition.get("containerDefinitions", []):
            container["_taskDefinitionArn"] = task_definition["taskDefinitionArn"]
            container_definitions.append(container)
        task_definitions.append(task_definition)

    neo4j_session.run(
        ingest_task_definitions,
        Definitions=task_definitions,
        Region=region,
        AWS_ACCOUNT_ID=current_aws_account_id,
        aws_update_tag=aws_update_tag,
    )

    load_ecs_container_definitions(
        neo4j_session,
        container_definitions,
        region,
        current_aws_account_id,
        aws_update_tag,
    )


@timeit
def load_ecs_tasks(
    neo4j_session: neo4j.Session,
    cluster_arn: str,
    data: List[Dict[str, Any]],
    region: str,
    current_aws_account_id: str,
    aws_update_tag: int,
) -> None:
    ingest_tasks = """
    UNWIND $Tasks AS task
        MERGE (t:ECSTask{id: task.taskArn})
        ON CREATE SET t.firstseen = timestamp()
        SET t.arn = task.taskArn, t.region = $Region,
            t.availability_zone = task.availabilityZone,
            t.capacity_provider_name = task.capacityProviderName,
            t.cluster_arn = task.clusterArn,
            t.connectivity = task.connectivity,
            t.connectivity_at = task.connectivityAt,
            t.container_instance_arn = task.containerInstanceArn,
            t.cpu = task.cpu,
            t.created_at = task.createdAt,
            t.desired_status = task.desiredStatus,
            t.enable_execute_command = task.enableExecuteCommand,
            t.execution_stopped_at = task.executionStoppedAt,
            t.group = task.group,
            t.health_status = task.healthStatus,
            t.last_status = task.lastStatus,
            t.launch_type = task.launchType,
            t.memory = task.memory,
            t.platform_version = task.platformVersion,
            t.platform_family = task.platformFamily,
            t.pull_started_at = task.pullStartedAt,
            t.pull_stopped_at = task.pullStoppedAt,
            t.started_at = task.startedAt,
            t.started_by = task.startedBy,
            t.stop_code = task.stopCode,
            t.stopped_at = task.stoppedAt,
            t.stopped_reason = task.stoppedReason,
            t.stopping_at = task.stoppingAt,
            t.task_definition_arn = task.taskDefinitionArn,
            t.version = task.version,
            t.ephemeral_storage_size_in_gib = task.ephemeralStorage.sizeInGiB,
            t.lastupdated = $aws_update_tag
        WITH t
        MATCH (c:ECSCluster{id: $ClusterARN})
        MERGE (c)-[r:HAS_TASK]->(t)
        ON CREATE SET r.firstseen = timestamp()
        SET r.lastupdated = $aws_update_tag
        WITH t
        MATCH (td:ECSTaskDefinition{id: t.task_definition_arn})
        MERGE (t)-[r2:HAS_TASK_DEFINITION]->(td)
        ON CREATE SET r2.firstseen = timestamp()
        SET r2.lastupdated = $aws_update_tag
        WITH t
        MATCH (ci:ECSContainerInstance{id: t.container_instance_arn})
        MERGE (ci)-[r3:HAS_TASK]->(t)
        ON CREATE SET r3.firstseen = timestamp()
        SET r3.lastupdated = $aws_update_tag
    """
    containers: List[Dict[str, Any]] = []
    tasks: List[Dict[str, Any]] = []
    for task in data:
        task['connectivityAt'] = dict_date_to_epoch(task, 'connectivityAt')
        task['createdAt'] = dict_date_to_epoch(task, 'createdAt')
        task['executionStoppedAt'] = dict_date_to_epoch(task, 'executionStoppedAt')
        task['pullStartedAt'] = dict_date_to_epoch(task, 'pullStartedAt')
        task['pullStoppedAt'] = dict_date_to_epoch(task, 'pullStoppedAt')
        task['startedAt'] = dict_date_to_epoch(task, 'startedAt')
        task['stoppedAt'] = dict_date_to_epoch(task, 'stoppedAt')
        task['stoppingAt'] = dict_date_to_epoch(task, 'stoppingAt')
        containers.extend(task["containers"])
        tasks.append(task)

    neo4j_session.run(
        ingest_tasks,
        ClusterARN=cluster_arn,
        Tasks=tasks,
        Region=region,
        AWS_ACCOUNT_ID=current_aws_account_id,
        aws_update_tag=aws_update_tag,
    )

    load_ecs_containers(
        neo4j_session,
        containers,
        region,
        current_aws_account_id,
        aws_update_tag,
    )


@timeit
def load_ecs_container_definitions(
    neo4j_session: neo4j.Session,
    data: List[Dict[str, Any]],
    region: str,
    current_aws_account_id: str,
    aws_update_tag: int,
) -> None:
    ingest_definitions = """
    UNWIND $Definitions AS def
        MERGE (d:ECSContainerDefinition{id: def._taskDefinitionArn + "-" + def.name})
        ON CREATE SET d.firstseen = timestamp()
        SET d.task_definition_arn = def._taskDefinitionArn, d.region = $Region,
            d.name = def.name,
            d.image = def.image,
            d.cpu = def.cpu,
            d.memory = def.memory,
            d.memory_reservation = def.memoryReservation,
            d.links = def.links,
            d.essential = def.essential,
            d.entry_point = def.entryPoint,
            d.command = def.command,
            d.start_timeout = def.startTimeout,
            d.stop_timeout = def.stop_timeout,
            d.hostname = def.hostname,
            d.user = def.user,
            d.working_directory = def.workingDirectory,
            d.disable_networking = def.disableNetworking,
            d.privileged = def.privileged,
            d.readonly_root_filesystem = def.readonlyRootFilesystem,
            d.dns_servers = def.dnsServers,
            d.dns_search_domains = def.dnsSearchDomains,
            d.docker_security_options = def.dockerSecurityOptions,
            d.interactive = def.interactive,
            d.pseudo_terminal = def.pseudoTerminal,
            d.lastupdated = $aws_update_tag
        WITH d
        MATCH (td:ECSTaskDefinition{id: d.task_definition_arn})
        MERGE (td)-[r:HAS_CONTAINER_DEFINITION]->(d)
        ON CREATE SET r.firstseen = timestamp()
        SET r.lastupdated = $aws_update_tag
    """
    neo4j_session.run(
        ingest_definitions,
        Definitions=data,
        Region=region,
        AWS_ACCOUNT_ID=current_aws_account_id,
        aws_update_tag=aws_update_tag,
    )


@timeit
def load_ecs_containers(
    neo4j_session: neo4j.Session,
    data: List[Dict[str, Any]],
    region: str,
    current_aws_account_id: str,
    aws_update_tag: int,
) -> None:
    ingest_containers = """
    UNWIND $Containers AS container
        MERGE (c:ECSContainer{id: container.containerArn})
        ON CREATE SET c.firstseen = timestamp()
        SET c.arn = container.containerArn, c.region = $Region,
            c.task_arn = container.taskArn,
            c.name = container.name,
            c.image = container.image,
            c.image_digest = container.imageDigest,
            c.runtime_id = container.runtimeId,
            c.last_status = container.lastStatus,
            c.exit_code = container.exitCode,
            c.reason = container.reason,
            c.health_status = container.healthStatus,
            c.cpu = container.cpu,
            c.memory = container.memory,
            c.memory_reservation = container.memoryReservation,
            c.gpu_ids = container.gpuIds,
            c.lastupdated = $aws_update_tag
        WITH c
        MATCH (t:ECSTask{id: c.task_arn})
        MERGE (t)-[r:HAS_CONTAINER]->(c)
        ON CREATE SET r.firstseen = timestamp()
        SET r.lastupdated = $aws_update_tag
    """
    neo4j_session.run(
        ingest_containers,
        Containers=data,
        Region=region,
        AWS_ACCOUNT_ID=current_aws_account_id,
        aws_update_tag=aws_update_tag,
    )


@timeit
def cleanup_ecs(neo4j_session: neo4j.Session, common_job_parameters: Dict) -> None:
    run_cleanup_job('aws_import_ecs_cleanup.json', neo4j_session, common_job_parameters)


@timeit
def sync(
    neo4j_session: neo4j.Session, boto3_session: boto3.session.Session, regions: List[str], current_aws_account_id: str,
    update_tag: int, common_job_parameters: Dict,
) -> None:
    for region in regions:
        logger.info("Syncing ECS for region '%s' in account '%s'.", region, current_aws_account_id)
        cluster_arns = get_ecs_cluster_arns(boto3_session, region)
        clusters = get_ecs_clusters(boto3_session, region, cluster_arns)
        if len(clusters) == 0:
            continue
        load_ecs_clusters(neo4j_session, clusters, region, current_aws_account_id, update_tag)
        for cluster_arn in cluster_arns:
            cluster_instances = get_ecs_container_instances(
                cluster_arn,
                boto3_session,
                region,
            )
            load_ecs_container_instances(
                neo4j_session,
                cluster_arn,
                cluster_instances,
                region,
                current_aws_account_id,
                update_tag,
            )
            services = get_ecs_services(
                cluster_arn,
                boto3_session,
                region,
            )
            load_ecs_services(
                neo4j_session,
                cluster_arn,
                services,
                region,
                current_aws_account_id,
                update_tag,
            )
            tasks = get_ecs_tasks(
                cluster_arn,
                boto3_session,
                region,
            )
            load_ecs_tasks(
                neo4j_session,
                cluster_arn,
                tasks,
                region,
                current_aws_account_id,
                update_tag,
            )
            task_definitions = get_ecs_task_definitions(
                boto3_session,
                region,
                tasks,
            )
            load_ecs_task_definitions(
                neo4j_session,
                task_definitions,
                region,
                current_aws_account_id,
                update_tag,
            )
    cleanup_ecs(neo4j_session, common_job_parameters)<|MERGE_RESOLUTION|>--- conflicted
+++ resolved
@@ -100,11 +100,7 @@
     task_definitions: List[Dict[str, Any]] = []
     for task in tasks:
         task_definition = client.describe_task_definition(
-<<<<<<< HEAD
-            taskDefinition=task.get('taskDefinitionArn'),
-=======
             taskDefinition=task['taskDefinitionArn'],
->>>>>>> d94ef53c
         )
         task_definitions.append(task_definition['taskDefinition'])
     return task_definitions
