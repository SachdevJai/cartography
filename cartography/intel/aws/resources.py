from typing import Callable
from typing import Dict

from cartography.intel.aws.ec2.route_tables import sync_route_tables

from . import acm
from . import apigateway
from . import cloudtrail
from . import cloudtrail_management_events
from . import cloudwatch
from . import codebuild
from . import cognito
from . import config
from . import dynamodb
from . import ecr
from . import ecs
from . import efs
from . import eks
from . import elasticache
from . import elasticsearch
from . import emr
from . import glue
from . import guardduty
from . import iam
from . import identitycenter
from . import inspector
from . import kms
from . import lambda_function
from . import permission_relationships
from . import rds
from . import redshift
from . import resourcegroupstaggingapi
from . import route53
from . import s3
from . import s3accountpublicaccessblock
from . import secretsmanager
from . import securityhub
from . import sns
from . import sqs
from . import ssm
from .ec2.auto_scaling_groups import sync_ec2_auto_scaling_groups
from .ec2.elastic_ip_addresses import sync_elastic_ip_addresses
from .ec2.images import sync_ec2_images
from .ec2.instances import sync_ec2_instances
from .ec2.internet_gateways import sync_internet_gateways
from .ec2.key_pairs import sync_ec2_key_pairs
from .ec2.launch_templates import sync_ec2_launch_templates
from .ec2.load_balancer_v2s import sync_load_balancer_v2s
from .ec2.load_balancers import sync_load_balancers
from .ec2.network_acls import sync_network_acls
from .ec2.network_interfaces import sync_network_interfaces
from .ec2.reserved_instances import sync_ec2_reserved_instances
from .ec2.security_groups import sync_ec2_security_groupinfo
from .ec2.snapshots import sync_ebs_snapshots
from .ec2.subnets import sync_subnets
from .ec2.tgw import sync_transit_gateways
from .ec2.volumes import sync_ebs_volumes
from .ec2.vpc import sync_vpc
from .ec2.vpc_peerings import sync_vpc_peerings
from .iam_instance_profiles import sync_iam_instance_profiles

RESOURCE_FUNCTIONS: Dict[str, Callable[..., None]] = {
    "iam": iam.sync,
    "iaminstanceprofiles": sync_iam_instance_profiles,
    "s3": s3.sync,
    "dynamodb": dynamodb.sync,
    "ec2:launch_templates": sync_ec2_launch_templates,
    "ec2:autoscalinggroup": sync_ec2_auto_scaling_groups,
    # `ec2:instance` must be included before `ssm` and `ec2:images`,
    # they rely on EC2Instance data provided by this module.
    "ec2:instance": sync_ec2_instances,
    "ec2:images": sync_ec2_images,
    "ec2:keypair": sync_ec2_key_pairs,
    "ec2:load_balancer": sync_load_balancers,
    "ec2:load_balancer_v2": sync_load_balancer_v2s,
    "ec2:network_acls": sync_network_acls,
    "ec2:network_interface": sync_network_interfaces,
    "ec2:route_table": sync_route_tables,
    "ec2:security_group": sync_ec2_security_groupinfo,
    "ec2:subnet": sync_subnets,
    "ec2:tgw": sync_transit_gateways,
    "ec2:vpc": sync_vpc,
    "ec2:vpc_peering": sync_vpc_peerings,
    "ec2:internet_gateway": sync_internet_gateways,
    "ec2:reserved_instances": sync_ec2_reserved_instances,
    "ec2:volumes": sync_ebs_volumes,
    "ec2:snapshots": sync_ebs_snapshots,
    "ecr": ecr.sync,
    "ecs": ecs.sync,
    "eks": eks.sync,
    "elasticache": elasticache.sync,
    "elastic_ip_addresses": sync_elastic_ip_addresses,
    "emr": emr.sync,
    "lambda_function": lambda_function.sync,
    "kms": kms.sync,
    "rds": rds.sync,
    "redshift": redshift.sync,
    "route53": route53.sync,
    "elasticsearch": elasticsearch.sync,
    "permission_relationships": permission_relationships.sync,
    "resourcegroupstaggingapi": resourcegroupstaggingapi.sync,
    "apigateway": apigateway.sync,
    "secretsmanager": secretsmanager.sync,
    "securityhub": securityhub.sync,
    "s3accountpublicaccessblock": s3accountpublicaccessblock.sync,
    "sns": sns.sync,
    "sqs": sqs.sync,
    "ssm": ssm.sync,
    "acm:certificate": acm.sync,
    "inspector": inspector.sync,
    "config": config.sync,
    "identitycenter": identitycenter.sync_identity_center_instances,
    "cloudtrail": cloudtrail.sync,
    "cloudtrail_management_events": cloudtrail_management_events.sync,
    "cloudwatch": cloudwatch.sync,
    "efs": efs.sync,
    "guardduty": guardduty.sync,
    "codebuild": codebuild.sync,
<<<<<<< HEAD
    "cognito": cognito.sync,
=======
    "glue": glue.sync,
>>>>>>> 5c296cfd
}<|MERGE_RESOLUTION|>--- conflicted
+++ resolved
@@ -116,9 +116,6 @@
     "efs": efs.sync,
     "guardduty": guardduty.sync,
     "codebuild": codebuild.sync,
-<<<<<<< HEAD
     "cognito": cognito.sync,
-=======
     "glue": glue.sync,
->>>>>>> 5c296cfd
 }