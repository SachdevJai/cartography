--- conflicted
+++ resolved
@@ -28,19 +28,7 @@
     if config is not None:
         populate_settings_from_config(config)
 
-<<<<<<< HEAD
     if not check_module_settings('Entra', ['tenant_id', 'client_id', 'client_secret']):
-=======
-    if (
-        not config.entra_tenant_id
-        or not config.entra_client_id
-        or not config.entra_client_secret
-    ):
-        logger.info(
-            "Entra import is not configured - skipping this module. "
-            "See docs to configure.",
-        )
->>>>>>> e48dadcb
         return
 
     common_job_parameters = {
