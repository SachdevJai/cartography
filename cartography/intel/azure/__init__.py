--- conflicted
+++ resolved
@@ -16,14 +16,11 @@
 from . import tenant
 from .util.credentials import Authenticator
 from .util.credentials import Credentials
-<<<<<<< HEAD
 from cartography.config import Config
 from cartography.settings import check_module_settings
 from cartography.settings import populate_settings_from_config
 from cartography.settings import settings
 from cartography.util import timeit
-=======
->>>>>>> e48dadcb
 
 logger = logging.getLogger(__name__)
 
@@ -133,13 +130,7 @@
     try:
         if settings.azure.get('sp_auth', False):
             credentials = Authenticator().authenticate_sp(
-<<<<<<< HEAD
                 settings.azure.tenant_id, settings.azure.client_id, settings.azure.client_secret,
-=======
-                config.azure_tenant_id,
-                config.azure_client_id,
-                config.azure_client_secret,
->>>>>>> e48dadcb
             )
         else:
             credentials = Authenticator().authenticate_cli()
@@ -155,14 +146,7 @@
         return
 
     _sync_tenant(
-<<<<<<< HEAD
         neo4j_session, credentials.get_tenant_id(), credentials.get_current_user(), settings.common.update_tag,
-=======
-        neo4j_session,
-        credentials.get_tenant_id(),
-        credentials.get_current_user(),
-        config.update_tag,
->>>>>>> e48dadcb
         common_job_parameters,
     )
 
@@ -182,14 +166,6 @@
         return
 
     _sync_multiple_subscriptions(
-<<<<<<< HEAD
         neo4j_session, credentials, credentials.get_tenant_id(), subscriptions, settings.common.update_tag,
-=======
-        neo4j_session,
-        credentials,
-        credentials.get_tenant_id(),
-        subscriptions,
-        config.update_tag,
->>>>>>> e48dadcb
         common_job_parameters,
     )