import logging
import time
from datetime import datetime
from datetime import timedelta
from datetime import timezone
from functools import reduce
from typing import Any
from typing import cast
from typing import Dict
from typing import List
from typing import Optional

import neo4j
from requests import Session

from cartography.client.core.tx import load
from cartography.client.core.tx import read_list_of_values_tx
from cartography.client.core.tx import read_single_value_tx
from cartography.models.cve.cve import CVESchema
from cartography.models.cve.cve_feed import CVEFeedSchema
from cartography.settings import settings
from cartography.util import timeit

logger = logging.getLogger(__name__)

# Connect and read timeouts as defined in settings;
# see https://requests.readthedocs.io/en/master/user/advanced/#timeouts
_TIMEOUT = (settings.common.http_timeout, settings.common.http_timeout)
CVE_FEED_ID = "NIST_NVD"
BATCH_SIZE_DAYS = 120
RESULTS_PER_PAGE = 2000
DEFAULT_SLEEP_TIME = 3.0
DELAYED_SLEEP_TIME = 6.0


@timeit
def get_cve_sync_metadata(neo4j_session: neo4j.Session) -> List[int]:
    get_cve_years_query = """
    MATCH (s:SyncMetadata)
    WHERE s.grouptype = "CVE" AND s.syncedtype = "year"
    RETURN s.groupid
    """
    results = read_list_of_values_tx(neo4j_session, get_cve_years_query)
    years = [int(year) for year in results]
    return years


@timeit
def get_last_modified_cve_date(neo4j_session: neo4j.Session) -> str:
    query = """
    MATCH (c:CVE) WHERE c.id STARTS WITH "CVE"
    RETURN DISTINCT datetime(c.last_modified_date) AS last_modified
    ORDER BY last_modified DESC
    LIMIT 1
    """
    result = cast(
        neo4j.time.DateTime,
        read_single_value_tx(neo4j_session, query),
    ).to_native()
    return result.strftime("%Y-%m-%dT%H:%M:%S")


def _map_cve_dict(cve_dict: Dict[Any, Any], data: Dict[Any, Any]) -> None:
    cve_dict["format"] = data["format"]
    cve_dict["version"] = data["version"]
    cve_dict["timestamp"] = data["timestamp"]
    cve_dict["totalResults"] = data["totalResults"]
    cve_dict["vulnerabilities"] = cve_dict.get("vulnerabilities", []) + data.get(
        "vulnerabilities",
        [],
    )
    cve_dict["resultsPerPage"] = data["resultsPerPage"]
    cve_dict["startIndex"] = data["startIndex"]


def _call_cves_api(
    http_session: Session,
    url: str,
    api_key: str | None,
    params: Dict[str, Any],
) -> Dict[Any, Any]:
    total_results = 0
    params["startIndex"] = 0
    params["resultsPerPage"] = RESULTS_PER_PAGE
    headers = {"Content-Type": "application/json"}
    if api_key:
        sleep_between_requests = DEFAULT_SLEEP_TIME
        headers["apiKey"] = api_key
    else:
        sleep_between_requests = DELAYED_SLEEP_TIME
        logger.warning(
            f"No NIST NVD API key provided. Increasing sleep time to {sleep_between_requests}.",
        )
    results: Dict[Any, Any] = dict()

    while params["resultsPerPage"] > 0 or params["startIndex"] < total_results:
        logger.info(f"Calling NIST NVD API at {url} with params {params}")
<<<<<<< HEAD
        res = http_session.get(url, params=params, headers=headers, timeout=_TIMEOUT)
=======
        res = http_session.get(
            url,
            params=params,
            headers=headers,
            timeout=CONNECT_AND_READ_TIMEOUT,
        )
>>>>>>> e48dadcb
        res.raise_for_status()
        data = res.json()
        _map_cve_dict(results, data)
        total_results = data["totalResults"]
        params["resultsPerPage"] = data["resultsPerPage"]
        params["startIndex"] += data["resultsPerPage"]
        time.sleep(sleep_between_requests)
    return results


def get_cves_in_batches(
    http_session: Session,
    nist_cve_url: str,
    start_date: datetime,
    end_date: datetime,
    date_param_names: Dict[str, str],
    api_key: str | None,
) -> Dict[Any, Any]:
    cves: Dict[Any, Any] = dict()
    current_start_date: datetime = start_date
    current_end_date = end_date
    total_days = (current_end_date - current_start_date).days
    batch_size = timedelta(days=BATCH_SIZE_DAYS)
    if total_days < 0:
        raise ValueError(f"Start date {start_date} must be before end date {end_date}.")
    if not date_param_names["start"] or not date_param_names["end"]:
        raise ValueError("Date parameter names 'start' and 'end' must be provided.")
    while current_start_date < end_date:
        remaining = current_end_date - current_start_date
        if remaining > batch_size:
            current_end_date = current_start_date + batch_size
        else:
            current_end_date = (
                end_date if remaining.days == 0 else current_start_date + remaining
            )
        params = {
            date_param_names["start"]: current_start_date.strftime(
                "%Y-%m-%dT%H:%M:%S",
            ),
            date_param_names["end"]: current_end_date.strftime("%Y-%m-%dT%H:%M:%S"),
        }
        logger.info(
            f"Querying CVE data between {current_start_date} and {current_end_date}",
        )
        batch_cves = _call_cves_api(http_session, nist_cve_url, api_key, params)
        _map_cve_dict(cves, batch_cves)
        current_start_date = current_end_date
        new_end_date = current_start_date + batch_size
        if new_end_date > end_date:
            new_end_date = end_date
        current_end_date = new_end_date
    return cves


def get_modified_cves(
    http_session: Session,
    nist_cve_url: str,
    last_modified_date: str,
    api_key: str | None,
) -> Dict[Any, Any]:
    end_date = datetime.now(tz=timezone.utc)
    start_date = datetime.strptime(last_modified_date, "%Y-%m-%dT%H:%M:%S").replace(
        tzinfo=timezone.utc,
    )
    date_param_names = {
        "start": "lastModStartDate",
        "end": "lastModEndDate",
    }
    cves = get_cves_in_batches(
        http_session,
        nist_cve_url,
        start_date,
        end_date,
        date_param_names,
        api_key,
    )
    return cves


def get_published_cves_per_year(
    http_session: Session,
    nist_cve_url: str,
    year: str,
    api_key: str | None,
) -> Dict[Any, Any]:
    start_of_year = datetime.strptime(f"{year}-01-01", "%Y-%m-%d")
    next_year = int(year) + 1
    end_of_next_year = datetime.strptime(f"{next_year}-01-01", "%Y-%m-%d")
    date_param_names = {
        "start": "pubStartDate",
        "end": "pubEndDate",
    }
    cves = get_cves_in_batches(
        http_session,
        nist_cve_url,
        start_of_year,
        end_of_next_year,
        date_param_names,
        api_key,
    )
    return cves


def _get_primary_metric(metrics: List[Dict[str, Any]]) -> Optional[Dict[str, Any]]:
    if metrics is None:
        return metrics
    metric = {}
    for metric in metrics:
        if metric["type"] == "Primary":
            return metric
    return metrics[0]


def transform_cves(cve_json: Dict[Any, Any]) -> List[Dict[Any, Any]]:
    """
    Transform CVE data into a list of dictionaries with only the properties ingested.
    Also, flattens any nested lists and properties to the main object.
    """
    cves = []
    for data in cve_json["vulnerabilities"]:
        try:
            cve = data["cve"]
            cve["descriptions_en"] = [
                description["value"]
                for description in cve.get("descriptions")
                if description["lang"] == "en"
            ]
            cve["references_urls"] = [url["url"] for url in cve["references"]]
            if cve.get("weaknesses"):
                weakness_descriptions = [
                    weakness["description"] for weakness in cve["weaknesses"]
                ]
                weakness_descriptions = reduce(
                    lambda x, y: x + y,
                    weakness_descriptions,
                    [],
                )
                cve["weaknesses"] = [
                    description["value"]
                    for description in weakness_descriptions
                    if description["lang"] == "en"
                ]
            cvss31_metrics = cve.get("metrics", {}).get("cvssMetricV31")
            cvss31 = _get_primary_metric(cvss31_metrics)
            if cvss31:
                cvss31.update(cvss31["cvssData"])
                cvss31.pop("cvssData")
                cve["vectorString"] = cvss31.get("vectorString")
                cve["attackVector"] = cvss31.get("attackVector")
                cve["attackComplexity"] = cvss31.get("attackComplexity")
                cve["privilegesRequired"] = cvss31.get("privilegesRequired")
                cve["userInteraction"] = cvss31.get("userInteraction")
                cve["scope"] = cvss31.get("scope")
                cve["confidentialityImpact"] = cvss31.get("confidentialityImpact")
                cve["integrityImpact"] = cvss31.get("integrityImpact")
                cve["availabilityImpact"] = cvss31.get("availabilityImpact")
                cve["baseScore"] = cvss31.get("baseScore")
                cve["baseSeverity"] = cvss31.get("baseSeverity")
                cve["exploitabilityScore"] = cvss31.get("exploitabilityScore")
                cve["impactScore"] = cvss31.get("impactScore")
        except Exception:
            logger.error(f"Failed to transform CVE data {data}")
            raise
        cves.append(cve)
    return cves


def transform_cve_feed(cve_json: Dict[Any, Any]) -> Dict[str, str]:
    """
    Extract version, timestamp, and lastupdated from the feed
    """
    feed = {
        "FEED_ID": CVE_FEED_ID,
        "format": cve_json["format"],
        "version": cve_json["version"],
        "timestamp": cve_json["timestamp"],
    }
    return feed


def load_cves(
    neo4j_session: neo4j.Session,
    data: List[Dict[str, Any]],
    feed_id: str,
    update_tag: int,
) -> None:
    """
    Load CVE's information
    """
    logger.info(f"Loading {len(data)} CVEs into the graph.")
    load(
        neo4j_session,
        CVESchema(),
        data,
        lastupdated=update_tag,
        FEED_ID=feed_id,
    )


def load_cve_feed(
    neo4j_session: neo4j.Session,
    data: List[Dict[str, Any]],
    update_tag: int,
) -> None:
    """
    Load CVE feed information
    """
    logger.info(f"Loading CVE feed info {data} into the graph...")
    load(
        neo4j_session,
        CVEFeedSchema(),
        data,
        lastupdated=update_tag,
    )<|MERGE_RESOLUTION|>--- conflicted
+++ resolved
@@ -95,16 +95,7 @@
 
     while params["resultsPerPage"] > 0 or params["startIndex"] < total_results:
         logger.info(f"Calling NIST NVD API at {url} with params {params}")
-<<<<<<< HEAD
         res = http_session.get(url, params=params, headers=headers, timeout=_TIMEOUT)
-=======
-        res = http_session.get(
-            url,
-            params=params,
-            headers=headers,
-            timeout=CONNECT_AND_READ_TIMEOUT,
-        )
->>>>>>> e48dadcb
         res.raise_for_status()
         data = res.json()
         _map_cve_dict(results, data)
