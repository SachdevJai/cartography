import argparse
import getpass
import logging
import os
import sys
from typing import Optional

import cartography.config
import cartography.sync
import cartography.util
from cartography.intel.aws.util.common import parse_and_validate_aws_regions
from cartography.intel.aws.util.common import parse_and_validate_aws_requested_syncs
from cartography.intel.semgrep.dependencies import parse_and_validate_semgrep_ecosystems

logger = logging.getLogger(__name__)


class CLI:
    """
    :type sync: cartography.sync.Sync
    :param sync: A sync task for the command line program to execute.
    :type prog: string
    :param prog: The name of the command line program. This will be displayed in usage and help output.
    """

    def __init__(
        self,
        sync: Optional[cartography.sync.Sync] = None,
        prog: Optional[str] = None,
    ):
        self.sync = sync if sync else cartography.sync.build_default_sync()
        self.prog = prog
        self.parser = self._build_parser()

    def _build_parser(self):
        """
        :rtype: argparse.ArgumentParser
        :return: A cartography argument parser. Calling parse_args on the argument parser will return an object which
            implements the cartography.config.Config interface.
        """
        parser = argparse.ArgumentParser(
            prog=self.prog,
            description=(
                "cartography consolidates infrastructure assets and the relationships between them in an intuitive "
                "graph view. This application can be used to pull configuration data from multiple sources, load it "
                "in to Neo4j, and run arbitrary enrichment and analysis on that data. Please make sure you have Neo4j "
                "running and have configured AWS credentials with the SecurityAudit IAM policy before getting started. "
                "Running cartography with no parameters will execute a simple sync against a Neo4j instance running "
                "locally. It will use your default AWS credentials and will not execute and post-sync analysis jobs. "
                "Please see the per-parameter documentation below for information on how to connect to different Neo4j "
                "instances, use auth when communicating with Neo4j, sync data from multiple AWS accounts, and execute "
                "arbitrary analysis jobs after the conclusion of the sync."
            ),
            epilog="For more documentation please visit: https://github.com/cartography-cncf/cartography",
        )
        parser.add_argument(
            "-v",
            "--verbose",
            action="store_true",
            help="Enable verbose logging for cartography.",
        )
        parser.add_argument(
            "-q",
            "--quiet",
            action="store_true",
            help="Restrict cartography logging to warnings and errors only.",
        )
        parser.add_argument(
            "--neo4j-uri",
            type=str,
            default="bolt://localhost:7687",
            help=(
                "A valid Neo4j URI to sync against. See "
                "https://neo4j.com/docs/browser-manual/current/operations/dbms-connection/#uri-scheme for complete "
                "documentation on the structure of a Neo4j URI."
            ),
        )
        parser.add_argument(
            "--neo4j-user",
            type=str,
            default=None,
            help="A username with which to authenticate to Neo4j.",
        )
        parser.add_argument(
            "--neo4j-password-env-var",
            type=str,
            default=None,
            help="The name of an environment variable containing a password with which to authenticate to Neo4j.",
        )
        parser.add_argument(
            "--neo4j-password-prompt",
            action="store_true",
            help=(
                "Present an interactive prompt for a password with which to authenticate to Neo4j. This parameter "
                "supersedes other methods of supplying a Neo4j password."
            ),
        )
        parser.add_argument(
            "--neo4j-max-connection-lifetime",
            type=int,
            default=3600,
            help=(
                "Time in seconds for the Neo4j driver to consider a TCP connection alive. cartography default = 3600, "
                "which is the same as the Neo4j driver default. See "
                "https://neo4j.com/docs/driver-manual/1.7/client-applications/#driver-config-connection-pool-management"
                "."
            ),
        )
        parser.add_argument(
            "--neo4j-database",
            type=str,
            default=None,
            help=(
                "The name of the database in Neo4j to connect to. If not specified, uses the config settings of your "
                "Neo4j database itself to infer which database is set to default. "
                "See https://neo4j.com/docs/api/python-driver/4.4/api.html#database."
            ),
        )
        parser.add_argument(
            "--selected-modules",
            type=str,
            default=None,
            help=(
                'Comma-separated list of cartography top-level modules to sync. Example 1: "aws,gcp" to run AWS and GCP'
                "modules. See the full list available in source code at cartography.sync. "
                "If not specified, cartography by default will run all modules available and log warnings when it "
                "does not find credentials configured for them. "
                # TODO remove this mention about the create-indexes module when everything is using auto-indexes.
                "We recommend that you always specify the `create-indexes` module first in this list. "
                "If you specify the `analysis` module, we recommend that you include it as the LAST item of this list, "
                "(because it does not make sense to perform analysis on an empty/out-of-date graph)."
            ),
        )
        # TODO add the below parameters to a 'sync' subparser
        parser.add_argument(
            "--update-tag",
            type=int,
            default=None,
            help=(
                "A unique tag to apply to all Neo4j nodes and relationships created or updated during the sync run. "
                "This tag is used by cleanup jobs to identify nodes and relationships that are stale and need to be "
                "removed from the graph. By default, cartography will use a UNIX timestamp as the update tag."
            ),
        )
        parser.add_argument(
            "--aws-sync-all-profiles",
            action="store_true",
            help=(
                "Enable AWS sync for all discovered named profiles. When this parameter is supplied cartography will "
                "discover all configured AWS named profiles (see "
                "https://docs.aws.amazon.com/cli/latest/userguide/cli-configure-profiles.html) and run the AWS sync "
                'job for each profile not named "default". If this parameter is not supplied, cartography will use the '
                "default AWS credentials available in your environment to run the AWS sync once. When using this "
                "parameter it is suggested that you create an AWS config file containing a named profile for each AWS "
                "account you want to sync and use the AWS_CONFIG_FILE environment variable to point to that config "
                "file (see https://docs.aws.amazon.com/cli/latest/userguide/cli-configure-envvars.html). cartography "
                "respects the AWS CLI/SDK environment variables and does not override them."
            ),
        )
        parser.add_argument(
            "--aws-regions",
            type=str,
            default=None,
            help=(
                '[EXPERIMENTAL!] Comma-separated list of AWS regions to sync. Example: specify "us-east-1,us-east-2" '
                "to sync US East 1 and 2. Note that this syncs the same regions in ALL accounts and it is currently "
                "not possible to specify different regions per account. "
                "CAUTION: if you previously synced assets from regions that are _not_ included in your current list, "
                "those assets will be _deleted_ during this sync. "
                'This is because cartography\'s cleanup process uses "lastupdated" and "account id" to determine data '
                "freshness and not regions. So, if a previously synced region is missing in the current sync, "
                "Cartography assumes the associated assets are stale and removes them. "
                "Default behavior: If `--aws-regions` is not specified, cartography will _autodiscover_ the "
                "regions supported by each account being synced."
            ),
        )
        parser.add_argument(
            "--aws-best-effort-mode",
            action="store_true",
            help=(
                "Enable AWS sync best effort mode when syncing AWS accounts. This will allow cartography to continue "
                "syncing other accounts and delay raising an exception until the very end."
            ),
        )
        parser.add_argument(
            "--oci-sync-all-profiles",
            action="store_true",
            help=(
                "Enable OCI sync for all discovered named profiles. When this parameter is supplied cartography will "
                "discover all configured OCI named profiles (see "
                "https://docs.oracle.com/en-us/iaas/Content/API/Concepts/sdkconfig.htm) and run the OCI sync "
                'job for each profile not named "DEFAULT". If this parameter is not supplied, cartography will use the '
                "default OCI credentials available in your environment to run the OCI sync once."
            ),
        )
        parser.add_argument(
            "--azure-sync-all-subscriptions",
            action="store_true",
            help=(
                "Enable Azure sync for all discovered subscriptions. When this parameter is supplied cartography will "
                "discover all configured Azure subscriptions."
            ),
        )
        parser.add_argument(
            "--azure-sp-auth",
            action="store_true",
            help=("Use Service Principal authentication for Azure sync."),
        )
        parser.add_argument(
            "--azure-tenant-id",
            type=str,
            default=None,
            help=("Azure Tenant Id for Service Principal Authentication."),
        )
        parser.add_argument(
            "--azure-client-id",
            type=str,
            default=None,
            help=("Azure Client Id for Service Principal Authentication."),
        )
        parser.add_argument(
            "--azure-client-secret-env-var",
            type=str,
            default=None,
            help=(
                "The name of environment variable containing Azure Client Secret for Service Principal Authentication."
            ),
        )
        parser.add_argument(
            "--entra-tenant-id",
            type=str,
            default=None,
            help=("Entra Tenant Id for Service Principal Authentication."),
        )
        parser.add_argument(
            "--entra-client-id",
            type=str,
            default=None,
            help=("Entra Client Id for Service Principal Authentication."),
        )
        parser.add_argument(
            "--entra-client-secret-env-var",
            type=str,
            default=None,
            help=(
                "The name of environment variable containing Entra Client Secret for Service Principal Authentication."
            ),
        )
        parser.add_argument(
            "--aws-requested-syncs",
            type=str,
            default=None,
            help=(
                'Comma-separated list of AWS resources to sync. Example 1: "ecr,s3,ec2:instance" for ECR, S3, and all '
                "EC2 instance resources. See the full list available in source code at cartography.intel.aws.resources."
                " If not specified, cartography by default will run all AWS sync modules available."
            ),
        )
        parser.add_argument(
            "--analysis-job-directory",
            type=str,
            default=None,
            help=(
                "A path to a directory containing analysis jobs to run at the conclusion of the sync. cartography will "
                "discover all JSON files in the given directory (and its subdirectories) and pass them to the GraphJob "
                "API to execute against the graph. This allows you to apply data transformation and augmentation at "
                "the end of a sync run without writing code. cartography does not guarantee the order in which the "
                "jobs are executed."
            ),
        )
        parser.add_argument(
            "--okta-org-id",
            type=str,
            default=None,
            help=(
                "Okta organizational id to sync. Required if you are using the Okta intel module. Ignored otherwise."
            ),
        )
        parser.add_argument(
            "--okta-api-key-env-var",
            type=str,
            default=None,
            help=(
                "The name of an environment variable containing a key with which to auth to the Okta API."
                "Required if you are using the Okta intel module. Ignored otherwise."
            ),
        )
        parser.add_argument(
            "--okta-saml-role-regex",
            type=str,
            default=r"^aws\#\S+\#(?{{role}}[\w\-]+)\#(?{{accountid}}\d+)$",
            help=(
                "The regex used to map Okta groups to AWS roles when using okta as a SAML provider."
                "The regex is the one entered in Step 5: Enabling Group Based Role Mapping in Okta"
                "https://saml-doc.okta.com/SAML_Docs/How-to-Configure-SAML-2.0-for-Amazon-Web-Service#c-step5"
                "The regex must contain the {{role}} and {{accountid}} tags"
            ),
        )
        parser.add_argument(
            "--github-config-env-var",
            type=str,
            default=None,
            help=(
                "The name of an environment variable containing a Base64 encoded GitHub config object."
                "Required if you are using the GitHub intel module. Ignored otherwise."
            ),
        )
        parser.add_argument(
            "--digitalocean-token-env-var",
            type=str,
            default=None,
            help=(
                "The name of an environment variable containing a DigitalOcean access token."
                "Required if you are using the DigitalOcean intel module. Ignored otherwise."
            ),
        )
        parser.add_argument(
            "--permission-relationships-file",
            type=str,
            default="cartography/data/permission_relationships.yaml",
            help=(
                "The path to the permission relationships mapping file."
                "If omitted the default permission relationships will be created"
            ),
        )
        parser.add_argument(
            "--jamf-base-uri",
            type=str,
            default=None,
            help=(
                "Your Jamf base URI, e.g. https://hostname.com/JSSResource."
                "Required if you are using the Jamf intel module. Ignored otherwise."
            ),
        )
        parser.add_argument(
            "--jamf-user",
            type=str,
            default=None,
            help="A username with which to authenticate to Jamf.",
        )
        parser.add_argument(
            "--jamf-password-env-var",
            type=str,
            default=None,
            help="The name of an environment variable containing a password with which to authenticate to Jamf.",
        )
        parser.add_argument(
            "--kandji-base-uri",
            type=str,
            default=None,
            help=(
                "Your Kandji base URI, e.g. https://company.api.kandji.io."
                "Required if you are using the Kandji intel module. Ignored otherwise."
            ),
        )
        parser.add_argument(
            "--kandji-tenant-id",
            type=str,
            default=None,
            help=(
                "Your Kandji tenant id e.g. company."
                "Required using the Kandji intel module. Ignored otherwise."
            ),
        )
        parser.add_argument(
            "--kandji-token-env-var",
            type=str,
            default=None,
            help="The name of an environment variable containing token with which to authenticate to Kandji.",
        )
        parser.add_argument(
            "--k8s-kubeconfig",
            default=None,
            type=str,
            help=(
                "The path to kubeconfig file specifying context to access K8s cluster(s)."
            ),
        )
        parser.add_argument(
            "--nist-cve-url",
            type=str,
            default="https://services.nvd.nist.gov/rest/json/cves/2.0/",
            help=(
                "The base url for the NIST CVE data. Default = https://services.nvd.nist.gov/rest/json/cves/2.0/"
            ),
        )
        parser.add_argument(
            "--cve-enabled",
            action="store_true",
            help=("If set, CVE data will be synced from NIST."),
        )
        parser.add_argument(
            "--cve-api-key-env-var",
            type=str,
            default=None,
            help=("If set, uses the provided NIST NVD API v2.0 key."),
        )
        parser.add_argument(
            "--statsd-enabled",
            action="store_true",
            help=(
                "If set, enables sending metrics using statsd to a server of your choice."
            ),
        )
        parser.add_argument(
            "--statsd-prefix",
            type=str,
            default="",
            help=(
                "The string to prefix statsd metrics with. Only used if --statsd-enabled is on. Default = empty string."
            ),
        )
        parser.add_argument(
            "--statsd-host",
            type=str,
            default="127.0.0.1",
            help=(
                "The IP address of your statsd server. Only used if --statsd-enabled is on. Default = 127.0.0.1."
            ),
        )
        parser.add_argument(
            "--statsd-port",
            type=int,
            default=8125,
            help=(
                "The port of your statsd server. Only used if --statsd-enabled is on. Default = UDP 8125."
            ),
        )
        parser.add_argument(
            "--pagerduty-api-key-env-var",
            type=str,
            default=None,
            help=(
                "The name of environment variable containing the pagerduty API key for authentication."
            ),
        )
        parser.add_argument(
            "--pagerduty-request-timeout",
            type=int,
            default=None,
            help=("Seconds to timeout for pagerduty API sessions."),
        )
        parser.add_argument(
            "--crowdstrike-client-id-env-var",
            type=str,
            default=None,
            help=(
                "The name of environment variable containing the crowdstrike client id for authentication."
            ),
        )
        parser.add_argument(
            "--crowdstrike-client-secret-env-var",
            type=str,
            default=None,
            help=(
                "The name of environment variable containing the crowdstrike secret key for authentication."
            ),
        )
        parser.add_argument(
            "--crowdstrike-api-url",
            type=str,
            default=None,
            help=(
                "The crowdstrike URL, if using self-hosted. Defaults to the public crowdstrike API URL otherwise."
            ),
        )
        parser.add_argument(
            "--gsuite-auth-method",
            type=str,
            default="delegated",
            choices=["delegated", "oauth", "default"],
            help=(
                'GSuite authentication method. Can be "delegated" for service account or "oauth" for OAuth. '
                '"Default" best if using gcloud CLI.'
            ),
        )
        parser.add_argument(
            "--gsuite-tokens-env-var",
            type=str,
            default="GSUITE_GOOGLE_APPLICATION_CREDENTIALS",
            help=(
                "The name of environment variable containing secrets for GSuite authentication."
            ),
        )
        parser.add_argument(
            "--lastpass-cid-env-var",
            type=str,
            default=None,
            help=(
                "The name of environment variable containing the Lastpass CID for authentication."
            ),
        )
        parser.add_argument(
            "--lastpass-provhash-env-var",
            type=str,
            default=None,
            help=(
                "The name of environment variable containing the Lastpass provhash for authentication."
            ),
        )
        parser.add_argument(
            "--bigfix-username",
            type=str,
            default=None,
            help=("The BigFix username for authentication."),
        )
        parser.add_argument(
            "--bigfix-password-env-var",
            type=str,
            default=None,
            help=(
                "The name of environment variable containing the BigFix password for authentication."
            ),
        )
        parser.add_argument(
            "--bigfix-root-url",
            type=str,
            default=None,
            help=("The BigFix Root URL, a.k.a the BigFix API URL"),
        )
        parser.add_argument(
            "--duo-api-key-env-var",
            type=str,
            default=None,
            help=("The name of environment variable containing the Duo api key"),
        )
        parser.add_argument(
            "--duo-api-secret-env-var",
            type=str,
            default=None,
            help=("The name of environment variable containing the Duo api secret"),
        )
        parser.add_argument(
            "--duo-api-hostname",
            type=str,
            default=None,
            help=("The Duo api hostname"),
        )
        parser.add_argument(
            "--semgrep-app-token-env-var",
            type=str,
            default=None,
            help=(
                "The name of environment variable containing the Semgrep app token key. "
                "Required if you are using the Semgrep intel module. Ignored otherwise."
            ),
        )
        parser.add_argument(
            "--semgrep-dependency-ecosystems",
            type=str,
            default=None,
            help=(
                "Comma-separated list of language ecosystems for which dependencies will be retrieved from Semgrep. "
                'For example, a value of "gomod,npm" will retrieve Go and NPM dependencies. '
                "See the full list of supported ecosystems in source code at cartography.intel.semgrep.dependencies. "
                "Required if you are using the Semgrep dependencies intel module. Ignored otherwise."
            ),
        )
        parser.add_argument(
            "--snipeit-base-uri",
            type=str,
            default=None,
            help=(
                "Your SnipeIT base URI. "
                "Required if you are using the SnipeIT intel module. Ignored otherwise."
            ),
        )
        parser.add_argument(
            "--snipeit-token-env-var",
            type=str,
            default=None,
            help="The name of an environment variable containing token with which to authenticate to SnipeIT.",
        )
        parser.add_argument(
            "--snipeit-tenant-id",
            type=str,
            default=None,
            help="An ID for the SnipeIT tenant.",
        )
        parser.add_argument(
            "--cloudflare-token-env-var",
            type=str,
            default=None,
            help="The name of an environment variable containing ApiKey with which to authenticate to Cloudflare.",
        )
        parser.add_argument(
            "--tailscale-token-env-var",
            type=str,
            default=None,
            help=(
                "The name of an environment variable containing a Tailscale API token. "
                "Required if you are using the Tailscale intel module. Ignored otherwise."
            ),
        )
        parser.add_argument(
            "--tailscale-org",
            type=str,
            default=None,
            help=(
                "The name of the Tailscale organization to sync. "
                "Required if you are using the Tailscale intel module. Ignored otherwise."
            ),
        )
        parser.add_argument(
            "--tailscale-base-url",
            type=str,
            default="https://api.tailscale.com/api/v2",
            help=(
                "The base URL for the Tailscale API. "
                "Required if you are using the Tailscale intel module. Ignored otherwise."
            ),
        )
        parser.add_argument(
            "--openai-apikey-env-var",
            type=str,
            default=None,
            help=(
                "The name of an environment variable containing a OpenAI API Key. "
                "Required if you are using the OpenAI intel module. Ignored otherwise."
            ),
        )
        parser.add_argument(
            "--openai-org-id",
            type=str,
            default=None,
            help=(
                "The ID of the OpenAI organization to sync. "
                "Required if you are using the OpenAI intel module. Ignored otherwise."
            ),
        )
        parser.add_argument(
            "--anthropic-apikey-env-var",
            type=str,
            default=None,
            help=(
                "The name of an environment variable containing an Anthropic API Key. "
                "Required if you are using the Anthropic intel module. Ignored otherwise."
            ),
        )
        parser.add_argument(
            "--airbyte-client-id",
            type=str,
            default=None,
            help=(
                "The Airbyte client ID to use for authentication. "
                "Required if you are using the Airbyte intel module. Ignored otherwise."
            ),
        )
        parser.add_argument(
            "--airbyte-client-secret-env-var",
            type=str,
            default=None,
            help=(
                "The name of an environment variable containing the Airbyte client secret for authentication. "
                "Required if you are using the Airbyte intel module. Ignored otherwise."
            ),
        )
        parser.add_argument(
            "--airbyte-api-url",
            type=str,
            default="https://api.airbyte.com/v1",
            help=(
                "The base URL for the Airbyte API (default is the public Airbyte Cloud API). "
                "Required if you are using the Airbyte intel module. Ignored otherwise."
            ),
        )
        parser.add_argument(
            "--trivy-s3-bucket",
            type=str,
            default=None,
            help=(
                "The S3 bucket name containing Trivy scan results. "
                "Required if you are using the Trivy module. Ignored otherwise."
            ),
        )
        parser.add_argument(
            "--trivy-s3-prefix",
            type=str,
            default=None,
            help=(
                "The S3 prefix path containing Trivy scan results. "
                "Required if you are using the Trivy module. Ignored otherwise."
            ),
        )
        parser.add_argument(
<<<<<<< HEAD
            "--ontology-users-source",
            type=str,
            default=None,
            help=(
                "[EXPERIMENTAL!] Comma-separated list of sources of truth for user data in the ontology. "
                "'User' nodes will only be created for users that exist in one of the sources. "
                "Required if you are using the ontology module. Ignored otherwise."
            ),
        )
        parser.add_argument(
            "--ontology-devices-source",
            type=str,
            default=None,
            help=(
                "[EXPERIMENTAL!] Comma-separated list of sources of truth for client computer data in the ontology. "
                "'Device' nodes will only be created for groups that exist in one of the sources. "
                "Required if you are using the ontology module. Ignored otherwise."
=======
            "--scaleway-org",
            type=str,
            default=None,
            help=(
                "The Scaleway organization ID to sync. "
                "Required if you are using the Scaleway intel module. Ignored otherwise."
            ),
        )
        parser.add_argument(
            "--scaleway-access-key",
            type=str,
            default=None,
            help=(
                "The Scaleway access key to use for authentication. "
                "Required if you are using the Scaleway intel module. Ignored otherwise."
            ),
        )
        parser.add_argument(
            "--scaleway-secret-key-env-var",
            type=str,
            default=None,
            help=(
                "The name of an environment variable containing the Scaleway secret key for authentication. "
                "Required if you are using the Scaleway intel module. Ignored otherwise."
>>>>>>> 306baa42
            ),
        )

        return parser

    def main(self, argv: str) -> int:
        """
        Entrypoint for the command line interface.

        :type argv: string
        :param argv: The parameters supplied to the command line program.
        """
        # TODO support parameter lookup in environment variables if not present on command line
        config: argparse.Namespace = self.parser.parse_args(argv)
        # Logging config
        if config.verbose:
            logging.getLogger("cartography").setLevel(logging.DEBUG)
        elif config.quiet:
            logging.getLogger("cartography").setLevel(logging.WARNING)
        else:
            logging.getLogger("cartography").setLevel(logging.INFO)
        logger.debug("Launching cartography with CLI configuration: %r", vars(config))
        # Neo4j config
        if config.neo4j_user:
            config.neo4j_password = None
            if config.neo4j_password_prompt:
                logger.info(
                    "Reading password for Neo4j user '%s' interactively.",
                    config.neo4j_user,
                )
                config.neo4j_password = getpass.getpass()
            elif config.neo4j_password_env_var:
                logger.debug(
                    "Reading password for Neo4j user '%s' from environment variable '%s'.",
                    config.neo4j_user,
                    config.neo4j_password_env_var,
                )
                config.neo4j_password = os.environ.get(config.neo4j_password_env_var)
            if not config.neo4j_password:
                logger.warning(
                    "Neo4j username was provided but a password could not be found.",
                )
        else:
            config.neo4j_password = None

        # Selected modules
        if config.selected_modules:
            self.sync = cartography.sync.build_sync(config.selected_modules)

        # AWS config
        if config.aws_requested_syncs:
            # No need to store the returned value; we're using this for input validation.
            parse_and_validate_aws_requested_syncs(config.aws_requested_syncs)

        # AWS regions
        if config.aws_regions:
            # No need to store the returned value; we're using this for input validation.
            parse_and_validate_aws_regions(config.aws_regions)

        # Azure config
        if config.azure_sp_auth and config.azure_client_secret_env_var:
            logger.debug(
                "Reading Client Secret for Azure Service Principal Authentication from environment variable %s",
                config.azure_client_secret_env_var,
            )
            config.azure_client_secret = os.environ.get(
                config.azure_client_secret_env_var,
            )
        else:
            config.azure_client_secret = None

        # Entra config
        if (
            config.entra_tenant_id
            and config.entra_client_id
            and config.entra_client_secret_env_var
        ):
            logger.debug(
                "Reading Client Secret for Entra Authentication from environment variable %s",
                config.entra_client_secret_env_var,
            )
            config.entra_client_secret = os.environ.get(
                config.entra_client_secret_env_var
            )
        else:
            config.entra_client_secret = None

        # Okta config
        if config.okta_org_id and config.okta_api_key_env_var:
            logger.debug(
                f"Reading API key for Okta from environment variable {config.okta_api_key_env_var}",
            )
            config.okta_api_key = os.environ.get(config.okta_api_key_env_var)
        else:
            config.okta_api_key = None

        # GitHub config
        if config.github_config_env_var:
            logger.debug(
                f"Reading config string for GitHub from environment variable {config.github_config_env_var}",
            )
            config.github_config = os.environ.get(config.github_config_env_var)
        else:
            config.github_config = None

        # DigitalOcean config
        if config.digitalocean_token_env_var:
            logger.debug(
                f"Reading token for DigitalOcean from env variable {config.digitalocean_token_env_var}",
            )
            config.digitalocean_token = os.environ.get(
                config.digitalocean_token_env_var,
            )
        else:
            config.digitalocean_token = None

        # Jamf config
        if config.jamf_base_uri:
            if config.jamf_user:
                config.jamf_password = None
                if config.jamf_password_env_var:
                    logger.debug(
                        "Reading password for Jamf user '%s' from environment variable '%s'.",
                        config.jamf_user,
                        config.jamf_password_env_var,
                    )
                    config.jamf_password = os.environ.get(config.jamf_password_env_var)
            if not config.jamf_user:
                logger.warning("A Jamf base URI was provided but a user was not.")
            if not config.jamf_password:
                logger.warning("A Jamf password could not be found.")
        else:
            config.jamf_user = None
            config.jamf_password = None

        # Kandji config
        if config.kandji_base_uri:
            if config.kandji_token_env_var:
                logger.debug(
                    "Reading Kandji API token from environment variable '%s'.",
                    config.kandji_token_env_var,
                )
                config.kandji_token = os.environ.get(config.kandji_token_env_var)
            elif os.environ.get("KANDJI_TOKEN"):
                logger.debug(
                    "Reading Kandji API token from environment variable 'KANDJI_TOKEN'.",
                )
                config.kandji_token = os.environ.get("KANDJI_TOKEN")
            else:
                logger.warning("A Kandji base URI was provided but a token was not.")
                config.kandji_token = None
        else:
            logger.warning("A Kandji base URI was not provided.")
            config.kandji_base_uri = None

        if config.statsd_enabled:
            logger.debug(
                f"statsd enabled. Sending metrics to server {config.statsd_host}:{config.statsd_port}. "
                f'Metrics have prefix "{config.statsd_prefix}".',
            )

        # Pagerduty config
        if config.pagerduty_api_key_env_var:
            logger.debug(
                f"Reading API key for PagerDuty from environment variable {config.pagerduty_api_key_env_var}",
            )
            config.pagerduty_api_key = os.environ.get(config.pagerduty_api_key_env_var)
        else:
            config.pagerduty_api_key = None

        # Crowdstrike config
        if config.crowdstrike_client_id_env_var:
            logger.debug(
                f"Reading API key for Crowdstrike from environment variable {config.crowdstrike_client_id_env_var}",
            )
            config.crowdstrike_client_id = os.environ.get(
                config.crowdstrike_client_id_env_var,
            )
        else:
            config.crowdstrike_client_id = None

        if config.crowdstrike_client_secret_env_var:
            logger.debug(
                f"Reading API key for Crowdstrike from environment variable {config.crowdstrike_client_secret_env_var}",
            )
            config.crowdstrike_client_secret = os.environ.get(
                config.crowdstrike_client_secret_env_var,
            )
        else:
            config.crowdstrike_client_secret = None

        # GSuite config
        if config.gsuite_tokens_env_var:
            logger.debug(
                f"Reading config string for GSuite from environment variable {config.gsuite_tokens_env_var}",
            )
            config.gsuite_config = os.environ.get(config.gsuite_tokens_env_var)
        else:
            config.gsuite_tokens_env_var = None

        # Lastpass config
        if config.lastpass_cid_env_var:
            logger.debug(
                f"Reading CID for Lastpass from environment variable {config.lastpass_cid_env_var}",
            )
            config.lastpass_cid = os.environ.get(config.lastpass_cid_env_var)
        else:
            config.lastpass_cid = None
        if config.lastpass_provhash_env_var:
            logger.debug(
                f"Reading provhash for Lastpass from environment variable {config.lastpass_provhash_env_var}",
            )
            config.lastpass_provhash = os.environ.get(config.lastpass_provhash_env_var)
        else:
            config.lastpass_provhash = None

        # BigFix config
        if (
            config.bigfix_username
            and config.bigfix_password_env_var
            and config.bigfix_root_url
        ):
            logger.debug(
                f"Reading BigFix password from environment variable {config.bigfix_password_env_var}",
            )
            config.bigfix_password = os.environ.get(config.bigfix_password_env_var)

        # Duo config
        if (
            config.duo_api_key_env_var
            and config.duo_api_secret_env_var
            and config.duo_api_hostname
        ):
            logger.debug(
                f"Reading Duo api key and secret from environment variables {config.duo_api_key_env_var}"
                f", {config.duo_api_secret_env_var}",
            )
            config.duo_api_key = os.environ.get(config.duo_api_key_env_var)
            config.duo_api_secret = os.environ.get(config.duo_api_secret_env_var)
        else:
            config.duo_api_key = None
            config.duo_api_secret = None

        # Semgrep config
        if config.semgrep_app_token_env_var:
            logger.debug(
                f"Reading Semgrep App Token from environment variable {config.semgrep_app_token_env_var}",
            )
            config.semgrep_app_token = os.environ.get(config.semgrep_app_token_env_var)
        else:
            config.semgrep_app_token = None
        if config.semgrep_dependency_ecosystems:
            # No need to store the returned value; we're using this for input validation.
            parse_and_validate_semgrep_ecosystems(config.semgrep_dependency_ecosystems)

        # CVE feed config
        if config.cve_api_key_env_var:
            logger.debug(
                f"Reading NVD CVE API key environment variable {config.cve_api_key_env_var}",
            )
            config.cve_api_key = os.environ.get(config.cve_api_key_env_var)
        else:
            config.cve_api_key = None

        # SnipeIT config
        if config.snipeit_base_uri:
            if config.snipeit_token_env_var:
                logger.debug(
                    "Reading SnipeIT API token from environment variable '%s'.",
                    config.snipeit_token_env_var,
                )
                config.snipeit_token = os.environ.get(config.snipeit_token_env_var)
            elif os.environ.get("SNIPEIT_TOKEN"):
                logger.debug(
                    "Reading SnipeIT API token from environment variable 'SNIPEIT_TOKEN'.",
                )
                config.snipeit_token = os.environ.get("SNIPEIT_TOKEN")
            else:
                logger.warning("A SnipeIT base URI was provided but a token was not.")
                config.snipeit_token = None
        else:
            logger.warning("A SnipeIT base URI was not provided.")
            config.snipeit_base_uri = None

        # Tailscale config
        if config.tailscale_token_env_var:
            logger.debug(
                f"Reading Tailscale API token from environment variable {config.tailscale_token_env_var}",
            )
            config.tailscale_token = os.environ.get(config.tailscale_token_env_var)
        else:
            config.tailscale_token = None

        # Cloudflare config
        if config.cloudflare_token_env_var:
            logger.debug(
                f"Reading Cloudflare ApiKey from environment variable {config.cloudflare_token_env_var}",
            )
            config.cloudflare_token = os.environ.get(config.cloudflare_token_env_var)
        else:
            config.cloudflare_token = None

        # OpenAI config
        if config.openai_apikey_env_var:
            logger.debug(
                f"Reading OpenAI API key from environment variable {config.openai_apikey_env_var}",
            )
            config.openai_apikey = os.environ.get(config.openai_apikey_env_var)
        else:
            config.openai_apikey = None

        # Anthropic config
        if config.anthropic_apikey_env_var:
            logger.debug(
                f"Reading Anthropic API key from environment variable {config.anthropic_apikey_env_var}",
            )
            config.anthropic_apikey = os.environ.get(config.anthropic_apikey_env_var)
        else:
            config.anthropic_apikey = None

        # Airbyte config
        if config.airbyte_client_id and config.airbyte_client_secret_env_var:
            logger.debug(
                f"Reading Airbyte client secret from environment variable {config.airbyte_client_secret_env_var}",
            )
            config.airbyte_client_secret = os.environ.get(
                config.airbyte_client_secret_env_var,
            )
        else:
            config.airbyte_client_secret = None

        # Trivy config
        if config.trivy_s3_bucket:
            logger.debug(f"Trivy S3 bucket: {config.trivy_s3_bucket}")

        if config.trivy_s3_prefix:
            logger.debug(f"Trivy S3 prefix: {config.trivy_s3_prefix}")

        # Scaleway config
        if config.scaleway_secret_key_env_var:
            logger.debug(
                f"Reading Scaleway secret key from environment variable {config.scaleway_secret_key_env_var}",
            )
            config.scaleway_secret_key = os.environ.get(
                config.scaleway_secret_key_env_var,
            )
        else:
            config.scaleway_secret_key = None

        # Run cartography
        try:
            return cartography.sync.run_with_config(self.sync, config)
        except KeyboardInterrupt:
            return cartography.util.STATUS_KEYBOARD_INTERRUPT


def main(argv=None):
    """
    Entrypoint for the default cartography command line interface.

    This entrypoint build and executed the default cartography sync. See cartography.sync.build_default_sync.

    :rtype: int
    :return: The return code.
    """
    logging.basicConfig(level=logging.INFO)
    logging.getLogger("botocore").setLevel(logging.WARNING)
    logging.getLogger("googleapiclient").setLevel(logging.WARNING)
    logging.getLogger("neo4j").setLevel(logging.WARNING)
    logging.getLogger("azure.identity").setLevel(logging.WARNING)
    logging.getLogger("httpx").setLevel(logging.WARNING)
    logging.getLogger("azure.core.pipeline.policies.http_logging_policy").setLevel(
        logging.WARNING
    )

    argv = argv if argv is not None else sys.argv[1:]
    sys.exit(CLI(prog="cartography").main(argv))<|MERGE_RESOLUTION|>--- conflicted
+++ resolved
@@ -683,7 +683,6 @@
             ),
         )
         parser.add_argument(
-<<<<<<< HEAD
             "--ontology-users-source",
             type=str,
             default=None,
@@ -701,7 +700,9 @@
                 "[EXPERIMENTAL!] Comma-separated list of sources of truth for client computer data in the ontology. "
                 "'Device' nodes will only be created for groups that exist in one of the sources. "
                 "Required if you are using the ontology module. Ignored otherwise."
-=======
+            ),
+        )
+        parser.add_argument(
             "--scaleway-org",
             type=str,
             default=None,
@@ -726,7 +727,6 @@
             help=(
                 "The name of an environment variable containing the Scaleway secret key for authentication. "
                 "Required if you are using the Scaleway intel module. Ignored otherwise."
->>>>>>> 306baa42
             ),
         )
 
