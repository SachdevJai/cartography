--- conflicted
+++ resolved
@@ -1,13 +1,10 @@
 import logging
 import os
-
 from marshmallow import ValidationError
 
-from cartography.driftdetect.reporter import report_drift_missing
-from cartography.driftdetect.reporter import report_drift_new
-from cartography.driftdetect.serializers import ShortcutSchema
-from cartography.driftdetect.serializers import StateSchema
+from cartography.driftdetect.serializers import StateSchema, ShortcutSchema
 from cartography.driftdetect.storage import FileSystem
+from cartography.driftdetect.reporter import report_drift_new, report_drift_missing
 from cartography.driftdetect.util import valid_directory
 
 logger = logging.getLogger(__name__)
@@ -22,41 +19,23 @@
         shortcut_serializer = ShortcutSchema()
         shortcut_data = FileSystem.load(os.path.join(config.query_directory, "shortcut.json"))
         shortcut = shortcut_serializer.load(shortcut_data)
-        start_state_data = FileSystem.load(
-            os.path.join(
-                config.query_directory, shortcut.shortcuts.get(
-                    config.start_state,
-                    config.start_state,
-                ),
-            ),
-        )
+        start_state_data = FileSystem.load(os.path.join(config.query_directory, shortcut.shortcuts.get(
+            config.start_state,
+            config.start_state)))
         start_state = state_serializer.load(start_state_data)
-        end_state_data = FileSystem.load(
-            os.path.join(
-                config.query_directory, shortcut.shortcuts.get(
-                    config.end_state,
-                    config.end_state,
-                ),
-            ),
-        )
+        end_state_data = FileSystem.load(os.path.join(config.query_directory, shortcut.shortcuts.get(
+            config.end_state,
+            config.end_state)))
         end_state = state_serializer.load(end_state_data)
         new_results, missing_results = perform_drift_detection(start_state, end_state)
         report_drift_new(new_results)
         report_drift_missing(missing_results)
     except ValidationError as err:
-<<<<<<< HEAD
-        msg = "Unable to create DriftStates from files {},{} for \n{}".format(
-            config.start_state,
-            config.end_state,
-            err.messages,
-        )
-=======
         msg = "Unable to create DriftStates from files {0},{1} for \n{2} in directory {3}.".format(
             config.start_state,
             config.end_state,
             err.messages,
             config.query_directory)
->>>>>>> c27be5fa
         logger.exception(msg)
     except ValueError as err:
         msg = "Unable to create DriftStates from files {0},{1} for \n{2} in directory {3}.".format(
