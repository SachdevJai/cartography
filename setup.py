--- conflicted
+++ resolved
@@ -1,93 +1,4 @@
 from setuptools import setup
 
-<<<<<<< HEAD
-setup()
-=======
-__version__ = '0.98.0rc2'
 
-
-setup(
-    name='cartography',
-    version=__version__,
-    description='Explore assets and their relationships across your technical infrastructure.',
-    long_description='file: README.md',
-    long_description_content_type='text/markdown',
-    url='https://www.github.com/cartography-cncf/cartography',
-    maintainer='Cartography Contributors',
-    license='apache2',
-    packages=find_packages(exclude=['tests*']),
-    package_data={
-        'cartography': ['py.typed'],
-        'cartography.data': [
-            '*.cypher',
-            '*.yaml',
-        ],
-        'cartography.data.jobs.analysis': [
-            '*.json',
-        ],
-        'cartography.data.jobs.scoped_analysis': [
-            '*.json',
-        ],
-        'cartography.data.jobs.cleanup': [
-            '*.json',
-        ],
-    },
-    dependency_links=[],
-    install_requires=[
-        "backoff>=2.1.2",
-        "boto3>=1.15.1",
-        "botocore>=1.18.1",
-        "dnspython>=1.15.0",
-        "neo4j>=4.4.4,<5.0.0",
-        "policyuniverse>=1.1.0.0",
-        "google-api-python-client>=1.7.8",
-        "oauth2client>=4.1.3",
-        "marshmallow>=3.0.0rc7",
-        "oci>=2.71.0",
-        "okta<1.0.0",
-        "pyyaml>=5.3.1",
-        "requests>=2.22.0",
-        "statsd",
-        "packaging",
-        "python-digitalocean>=1.16.0",
-        "adal>=1.2.4",
-        "azure-cli-core>=2.26.0",
-        "azure-mgmt-compute>=5.0.0",
-        "azure-mgmt-resource>=10.2.0",
-        "azure-mgmt-cosmosdb>=6.0.0",
-        "msrestazure >= 0.6.4",
-        "azure-mgmt-storage>=16.0.0",
-        "azure-mgmt-sql<=1.0.0",
-        "azure-identity>=1.5.0",
-        "kubernetes>=22.6.0",
-        "pdpyras>=4.3.0",
-        "crowdstrike-falconpy>=0.5.1",
-        "python-dateutil",
-        "xmltodict",
-        "duo-client",
-    ],
-    extras_require={
-        ':python_version<"3.7"': [
-            "importlib-resources",
-        ],
-    },
-    entry_points={
-        'console_scripts': [
-            'cartography = cartography.cli:main',
-            'cartography-detectdrift = cartography.driftdetect.cli:main',
-        ],
-    },
-    classifiers=[
-        'Development Status :: 4 - Beta',
-        'Intended Audience :: Developers',
-        'License :: OSI Approved :: Apache Software License',
-        'Natural Language :: English',
-        'Programming Language :: Python',
-        'Programming Language :: Python :: 3',
-        'Programming Language :: Python :: 3.10',
-        'Topic :: Security',
-        'Topic :: Software Development :: Libraries',
-        'Topic :: Software Development :: Libraries :: Python Modules',
-    ],
-)
->>>>>>> 9c31e9e2
+setup()