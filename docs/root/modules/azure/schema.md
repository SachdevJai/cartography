## Azure Schema

```mermaid
graph LR
T(Tenant) -- RESOURCE --> Principal
T -- RESOURCE --> S(Subscription)
S -- RESOURCE --> VM(VirtualMachine)
S -- RESOURCE --> Disk
S -- RESOURCE --> Snapshot
S -- RESOURCE --> SQL(SQLServer)
S -- RESOURCE --> SA(StorageAccount)
S -- RESOURCE --> CA(CosmosDBAccount)
VM -- ATTACHED_TO --> DataDisk
SQL -- USED_BY --> ServerDNSAlias
SQL -- ADMINISTERED_BY --> ADAdministrator
SQL -- CONTAINS --> RecoverableDatabase
SQL -- CONTAINS --> RestorableDroppedDatabase
SQL -- CONTAINS --> FailoverGroup
SQL -- CONTAINS --> ElasticPool
SQL -- CONTAINS --> DB(SQLDatabase)
DB -- CONTAINS --> ReplicationLink
DB -- CONTAINS --> DatabaseThreatDetectionPolicy
DB -- CONTAINS --> RestorePoint
DB -- CONTAINS --> TransparentDataEncryption
SA -- USES --> SQS(StorageQueueService)
SA -- USES --> STS(StorageTableService)
SA -- USES --> SFS(StorageFileService)
SA -- USES --> SBS(StorageBlobService)
SQS -- CONTAINS --> StorageQueue
STS -- CONTAINS --> StorageTable
SFS -- CONTAINS --> StorageFileShare
SBS -- CONTAINS --> StorageBlobContainer
CA -- CAN_WRITE_FROM --> CosmosDBLocation
CA -- CAN_READ_FROM --> CosmosDBLocation
CA -- ASSOCIATED_WITH --> CosmosDBLocation
CA -- CONTAINS --> CosmosDBCorsPolicy
CA -- CONTAINS --> CosmosDBAccountFailoverPolicy
CA -- CONFIGURED_WITH --> CDBPrivateEndpointConnection
CA -- CONFIGURED_WITH --> CosmosDBVirtualNetworkRule
CA -- CONTAINS --> CSQL(CosmosDBSqlDatabase)
CA -- CONTAINS --> CCA(CosmosDBCassandraKeyspace)
CA -- CONTAINS --> CM(CosmosDBMongoDBDatabase)
CA -- CONTAINS --> CosmosDBTableResource
CSQL -- CONTAINS --> CosmosDBSqlContainer
CCA -- CONTAINS --> CosmosDBCassandraTable
CM -- CONTAINS --> CosmosDBMongoDBCollection
```

:::{note}
All entities are linked to a AzureSubscription, this relationships are not represented for readability.
:::

### AzureTenant

Representation of an [Azure Tenant](https://docs.microsoft.com/en-us/rest/api/resources/Tenants/List).

| Field | Description |
|-------|-------------|
|firstseen| Timestamp of when a sync job discovered this node|
|lastupdated| Timestamp of the last time the node was updated|
|**id**| The Azure Tenant ID number|

<<<<<<< HEAD
=======
#### Relationships

- Azure Principal is part of the Azure Account.

    ```cypher
    (AzureTenant)-[RESOURCE]->(AzurePrincipal)
    ```
>>>>>>> a00a353c

### AzurePrincipal

Representation of an [Azure Principal](https://docs.microsoft.com/en-us/graph/api/resources/user?view=graph-rest-1.0)..

| Field | Description |
|-------|-------------|
|firstseen| Timestamp of when a sync job discovered this node|
|lastupdated| Timestamp of the last time the node was updated|
|**email**| Email of the Azure Principal|

#### Relationships

- Azure Principal is part of the Azure Account.

    ```cypher
    (AzurePrincipal)-[RESOURCE]->(AzureTenant)
    ```

### AzureSubscription

Representation of an [Azure Subscription](https://docs.microsoft.com/en-us/rest/api/resources/subscriptions)..

| Field | Description |
|-------|-------------|
|firstseen| Timestamp of when a sync job discovered this node|
|lastupdated| Timestamp of the last time the node was updated|
|**id**| The Azure Subscription ID number|
|name | The friendly name that identifies the subscription|
|path | The full ID for the Subscription|
|state| Can be one of ``Enabled \| Disabled \| Deleted \| PastDue \| Warned``|

#### Relationships

- Azure Tenant contains one or more Subscriptions.

    ```cypher
    (AzureTenant)-[RESOURCE]->(AzureSubscription)
    ```

### VirtualMachine

Representation of an [Azure Virtual Machine](https://docs.microsoft.com/en-us/rest/api/compute/virtualmachines).

| Field | Description |
|-------|-------------|
|firstseen| Timestamp of when a sync job discovered this node|
|lastupdated| Timestamp of the last time the node was updated|
|**id**| The Azure Virtual Machine ID number|
|type | The type of the resource|
|location | The location where Virtual Machine is created|
|resourcegroup | The Resource Group where Virtual Machine is created|
|name | The friendly name that identifies the Virtual Machine|
|plan | The plan associated with the Virtual Machine|
|size | The size of the Virtual Machine|
|license\_type | The type of license|
|computer\_name | The computer name|
|identity\_type | The type of identity used for the virtual machine|
|zones | The Virtual Machine zones|
|ultra\_ssd\_enabled | Enables or disables a capability on the virtual machine or virtual machine scale set.|
|priority | Specifies the priority for the virtual machine|
|eviction\_policy | Specifies the eviction policy for the Virtual Machine|

#### Relationships

- Azure Subscription contains one or more Virtual Machines.

    ```cypher
    (AzureSubscription)-[RESOURCE]->(VirtualMachine)
    ```

### AzureDataDisk

Representation of an [Azure Data Disk](https://docs.microsoft.com/en-us/rest/api/compute/virtualmachines/get#datadisk).

| Field | Description |
|-------|-------------|
|firstseen| Timestamp of when a sync job discovered this node|
|lastupdated| Timestamp of the last time the node was updated|
|**id**| The Azure Data Disk ID number|
|lun | Specifies the logical unit number of the data disk|
|name | The data disk name|
|vhd | The virtual hard disk associated with data disk|
|image | The source user image virtual hard disk|
|size | The size of the disk in GB|
|caching | Specifies the caching requirement|
|createoption | Specifies how the disk should be created|
|write\_accelerator\_enabled | Specifies whether writeAccelerator should be enabled or disabled on the data disk|
|managed\_disk\_storage\_type | The data disk storage type|

#### Relationships

- Azure Virtual Machines are attached to Data Disks.

    ```cypher
    (VirtualMachine)-[ATTACHED_TO]->(AzureDataDisk)
    ```

- Azure Data Disks belongs to a Subscription.

        ```
        (AzureSubscription)-[RESOURCE]->(AzureDataDisk)
        ```

### AzureDisk

Representation of an [Azure Disk](https://docs.microsoft.com/en-us/rest/api/compute/disks).

| Field | Description |
|-------|-------------|
|firstseen| Timestamp of when a sync job discovered this node|
|lastupdated| Timestamp of the last time the node was updated|
|**id**| The Azure Disk ID number|
|type | The type of the resource|
|location | The location where Disk is created|
|resourcegroup | The Resource Group where Disk is created|
|name | The friendly name that identifies the Disk|
|createoption | Specifies how the disk should be created|
|disksizegb | The size of the disk in GB|
|encryption | Specifies whether the disk has encryption enabled |
|maxshares | Specifies how many machines can share the disk|
|ostype | The operating system type of the disk|
|tier | Performance Tier associated with the disk|
|sku | The disk sku name|
|zones | The logical zone list for disk|

#### Relationships

- Azure Subscription contains one or more Disks.

    ```cypher
    (AzureSubscription)-[RESOURCE]->(AzureDisk)
    ```

### AzureSnapshot

Representation of an [Azure Snapshot](https://docs.microsoft.com/en-us/rest/api/compute/snapshots).

| Field | Description |
|-------|-------------|
|firstseen| Timestamp of when a sync job discovered this node|
|lastupdated| Timestamp of the last time the node was updated|
|**id**| The Azure Snapshot ID number|
|type | The type of the resource|
|location | The location where snapshot is created|
|resourcegroup | The Resource Group where snapshot is created|
|name | The friendly name that identifies the snapshot|
|createoption | Specifies how the disk should be created|
|disksizegb | The size of the snapshot in GB|
|encryption | Specifies whether the snapshot has encryption enabled |
|incremental | Indicates whether a snapshot is incremental or not |
|network\_access\_policy | Policy for accessing the snapshot via network|
|ostype | The operating system type of the snapshot|
|tier | Performance Tier associated with the snapshot|
|sku | The snapshot sku name|
|zones | The logical zone list for snapshot|

#### Relationships

- Azure Subscription contains one or more Snapshots.

    ```cypher
    (AzureSubscription)-[RESOURCE]->(AzureSnapshot)
    ```

### AzureSQLServer

Representation of an [AzureSQLServer](https://docs.microsoft.com/en-us/rest/api/sql/servers).

| Field | Description |
|-------|-------------|
|firstseen| Timestamp of when a sync job discovered this node|
|lastupdated| Timestamp of the last time the node was updated|
|**id**| The resource ID|
|location | The location where the resource is created|
|resourcegroup | The Resource Group where SQL Server is created|
|name | The friendly name that identifies the SQL server|
|kind | Specifies the kind of SQL server|
|state | The state of the server|
|version | The version of the server |

#### Relationships

- Azure Subscription contains one or more SQL Servers.

    ```cypher
    (AzureSubscription)-[RESOURCE]->(AzureSQLServer)
    ```
- Azure SQL Server can be used by one or more Azure Server DNS Aliases.

    ```cypher
    (AzureSQLServer)-[USED_BY]->(AzureServerDNSAlias)
    ```
- Azure SQL Server can be administered by one or more Azure Server AD Administrators.

    ```cypher
    (AzureSQLServer)-[ADMINISTERED_BY]->(AzureServerADAdministrator)
    ```
- Azure SQL Server has one or more Azure Recoverable Database.

<<<<<<< HEAD
        ```
        (AzureSQLServer)-[CONTAINS]->(AzureRecoverableDatabase)
        ```
- Azure SQL Server has one or more Azure Restorable Dropped Database.

        ```
        (AzureSQLServer)-[CONTAINS]->(AzureRestorableDroppedDatabase)
        ```
- Azure SQL Server has one or more Azure Failover Group.

        ```
        (AzureSQLServer)-[CONTAINS]->(AzureFailoverGroup)
        ```
- Azure SQL Server has one or more Azure Elastic Pool.

        ```
        (AzureSQLServer)-[CONTAINS]->(AzureElasticPool)
        ```
- Azure SQL Server has one or more Azure SQL Database.

        ```
        (AzureSQLServer)-[CONTAINS]->(AzureSQLDatabase)
        ```
=======
    ```cypher
    (AzureSQLServer)-[RESOURCE]->(AzureRecoverableDatabase)
    ```
- Azure SQL Server has one or more Azure Restorable Dropped Database.

    ```cypher
    (AzureSQLServer)-[RESOURCE]->(AzureRestorableDroppedDatabase)
    ```
- Azure SQL Server has one or more Azure Failover Group.

    ```cypher
    (AzureSQLServer)-[RESOURCE]->(AzureFailoverGroup)
    ```
- Azure SQL Server has one or more Azure Elastic Pool.

    ```cypher
    (AzureSQLServer)-[RESOURCE]->(AzureElasticPool)
    ```
- Azure SQL Server has one or more Azure SQL Database.

    ```cypher
    (AzureSQLServer)-[RESOURCE]->(AzureSQLDatabase)
    ```
>>>>>>> a00a353c

### AzureServerDNSAlias

Representation of an [AzureServerDNSAlias](https://docs.microsoft.com/en-us/rest/api/sql/serverdnsaliases).

| Field | Description |
|-------|-------------|
|firstseen| Timestamp of when a sync job discovered this node|
|lastupdated| Timestamp of the last time the node was updated|
|**id**| The resource ID|
|name | The name of the server DNS alias|
|dnsrecord | The fully qualified DNS record for alias.|

#### Relationships

- Azure SQL Server can be used by one or more Azure Server DNS Aliases.

    ```cypher
    (AzureSQLServer)-[USED_BY]->(AzureServerDNSAlias)
    ```

- Azure DNS Aliases belongs to a Subscription.

        ```
        (AzureSubscription)-[RESOURCE]->(AzureServerDNSAlias)
        ```

### AzureServerADAdministrator

Representation of an [AzureServerADAdministrator](https://docs.microsoft.com/en-us/rest/api/sql/serverazureadadministrators).

| Field | Description |
|-------|-------------|
|firstseen| Timestamp of when a sync job discovered this node|
|lastupdated| Timestamp of the last time the node was updated|
|**id**| The resource ID|
|name | The name of the resource.|
|administratortype | The type of the server administrator.|
|login | The login name of the server administrator.|

#### Relationships

- Azure SQL Server can be administered by one or more Azure Server AD Administrators.

    ```cypher
    (AzureSQLServer)-[ADMINISTERED_BY]->(AzureServerADAdministrator)
    ```

- Azure Server AD Administrators belongs to a Subscription.

        ```
        (AzureSubscription)-[RESOURCE]->(AzureServerADAdministrator)
        ```

### AzureRecoverableDatabase

Representation of an [AzureRecoverableDatabase](https://docs.microsoft.com/en-us/rest/api/sql/recoverabledatabases).

| Field | Description |
|-------|-------------|
|firstseen| Timestamp of when a sync job discovered this node|
|lastupdated| Timestamp of the last time the node was updated|
|**id**| The resource ID|
|name | The name of the resource.|
|edition | The edition of the database.|
|servicelevelobjective | The service level objective name of the database.|
|lastbackupdate | The last available backup date of the database (ISO8601 format).|

#### Relationships

- Azure SQL Server has one or more Azure Recoverable Database.

<<<<<<< HEAD
        ```
        (AzureSQLServer)-[CONTAINS]->(AzureRecoverableDatabase)
        ```

- Azure Recoverable Database belongs to a Subscription.

        ```
        (AzureSubscription)-[RESOURCE]->(AzureRecoverableDatabase)
        ```
=======
    ```cypher
    (AzureSQLServer)-[RESOURCE]->(AzureRecoverableDatabase)
    ```
>>>>>>> a00a353c

### AzureRestorableDroppedDatabase

Representation of an [AzureRestorableDroppedDatabase](https://docs.microsoft.com/en-us/rest/api/sql/restorabledroppeddatabases).

| Field | Description |
|-------|-------------|
|firstseen| Timestamp of when a sync job discovered this node|
|lastupdated| Timestamp of the last time the node was updated|
|**id**| The resource ID|
|name | The name of the resource.|
|location | The geo-location where the resource lives.|
|databasename | The name of the database.|
|creationdate | The creation date of the database (ISO8601 format).|
|deletiondate | The deletion date of the database (ISO8601 format).|
|restoredate | The earliest restore date of the database (ISO8601 format).|
|edition | The edition of the database.|
|servicelevelobjective | The service level objective name of the database.|
|maxsizebytes | The max size in bytes of the database.|

#### Relationships

- Azure SQL Server has one or more Azure Restorable Dropped Database.

<<<<<<< HEAD
        ```
        (AzureSQLServer)-[CONTAINS]->(AzureRestorableDroppedDatabase)
        ```

- Azure Restorable Dropped Database belongs to a Subscription.

        ```
        (AzureSubscription)-[RESOURCE]->(AzureRestorableDroppedDatabase)
        ```
=======
    ```cypher
    (AzureSQLServer)-[RESOURCE]->(AzureRestorableDroppedDatabase)
    ```
>>>>>>> a00a353c

### AzureFailoverGroup

Representation of an [AzureFailoverGroup](https://docs.microsoft.com/en-us/rest/api/sql/failovergroups).

| Field | Description |
|-------|-------------|
|firstseen| Timestamp of when a sync job discovered this node|
|lastupdated| Timestamp of the last time the node was updated|
|**id**| The resource ID|
|name | The name of the resource.|
|location | The geo-location where the resource lives.|
|replicationrole | Local replication role of the failover group instance.|
|replicationstate | Replication state of the failover group instance.|

#### Relationships

- Azure SQL Server has one or more Azure Failover Group.

<<<<<<< HEAD
        ```
        (AzureSQLServer)-[CONTAINS]->(AzureFailoverGroup)
        ```

- Azure Failover Group belongs to a Subscription.

        ```
        (AzureSubscription)-[RESOURCE]->(AzureFailoverGroup)
        ```
=======
    ```cypher
    (AzureSQLServer)-[RESOURCE]->(AzureFailoverGroup)
    ```
>>>>>>> a00a353c

### AzureElasticPool

Representation of an [AzureElasticPool](https://docs.microsoft.com/en-us/rest/api/sql/elasticpools).

| Field | Description |
|-------|-------------|
|firstseen| Timestamp of when a sync job discovered this node|
|lastupdated| Timestamp of the last time the node was updated|
|**id**| The resource ID|
|name | The name of the resource.|
|location | The location of the resource.|
|kind | The kind of elastic pool.|
|creationdate | The creation date of the elastic pool (ISO8601 format).|
|state | The state of the elastic pool.|
|maxsizebytes | The storage limit for the database elastic pool in bytes.|
|licensetype | The license type to apply for this elastic pool. |
|zoneredundant | Specifies whether or not this elastic pool is zone redundant, which means the replicas of this elastic pool will be spread across multiple availability zones.|

#### Relationships

- Azure SQL Server has one or more Azure Elastic Pool.

<<<<<<< HEAD
        ```
        (AzureSQLServer)-[CONTAINS]->(AzureElasticPool)
        ```

- Azure Elastic Pool belongs to a Subscription.

        ```
        (AzureSubscription)-[RESOURCE]->(AzureElasticPool)
        ```
=======
    ```cypher
    (AzureSQLServer)-[RESOURCE]->(AzureElasticPool)
    ```
>>>>>>> a00a353c

### AzureSQLDatabase

Representation of an [AzureSQLDatabase](https://docs.microsoft.com/en-us/rest/api/sql/databases).

| Field | Description |
|-------|-------------|
|firstseen| Timestamp of when a sync job discovered this node|
|lastupdated| Timestamp of the last time the node was updated|
|**id**| The resource ID|
|name | The name of the resource.|
|location | The location of the resource.|
|kind | The kind of database.|
|creationdate | The creation date of the database (ISO8601 format).|
|databaseid | The ID of the database.|
|maxsizebytes | The max size of the database expressed in bytes.|
|licensetype | The license type to apply for this database.|
|secondarylocation | The default secondary region for this database.|
|elasticpoolid | The resource identifier of the elastic pool containing this database.|
|collation | The collation of the database.|
|failovergroupid | Failover Group resource identifier that this database belongs to.|
|zoneredundant | Whether or not this database is zone redundant, which means the replicas of this database will be spread across multiple availability zones.|
|restorabledroppeddbid | The resource identifier of the restorable dropped database associated with create operation of this database.|
|recoverabledbid | The resource identifier of the recoverable database associated with create operation of this database.|

#### Relationships

- Azure SQL Server has one or more Azure SQL Database.

<<<<<<< HEAD
        ```
        (AzureSQLServer)-[CONTAINS]->(AzureSQLDatabase)
        ```
=======
    ```cypher
    (AzureSQLServer)-[RESOURCE]->(AzureSQLDatabase)
    ```
>>>>>>> a00a353c
- Azure SQL Database contains one or more Azure Replication Links.

    ```cypher
    (AzureSQLDatabase)-[CONTAINS]->(AzureReplicationLink)
    ```
- Azure SQL Database contains a Database Threat Detection Policy.

    ```cypher
    (AzureSQLDatabase)-[CONTAINS]->(AzureDatabaseThreatDetectionPolicy)
    ```
- Azure SQL Database contains one or more Restore Points.

    ```cypher
    (AzureSQLDatabase)-[CONTAINS]->(AzureRestorePoint)
    ```
- Azure SQL Database contains Transparent Data Encryption.

<<<<<<< HEAD
        ```
        (AzureSQLDatabase)-[CONTAINS]->(AzureTransparentDataEncryption)
        ```
- Azure SQL Database belongs to a Subscription.

        ```
        (AzureSubscription)-[RESOURCE]->(AzureSQLDatabase)
        ```
=======
    ```cypher
    (AzureSQLDatabase)-[CONTAINS]->(AzureTransparentDataEncryption)
    ```
>>>>>>> a00a353c

### AzureReplicationLink

Representation of an [AzureReplicationLink](https://docs.microsoft.com/en-us/rest/api/sql/replicationlinks).

| Field | Description |
|-------|-------------|
|firstseen| Timestamp of when a sync job discovered this node|
|lastupdated| Timestamp of the last time the node was updated|
|**id**| The resource ID|
|name | The name of the resource.|
|location | Location of the server that contains this firewall rule.|
|partnerdatabase | The name of the partner database.|
|partnerlocation | The Azure Region of the partner database.|
|partnerrole | The role of the database in the replication link.|
|partnerserver | The name of the server hosting the partner database.|
|mode | Replication mode of this replication link.|
|state | The replication state for the replication link.|
|percentcomplete | The percentage of seeding complete for the replication link.|
|role | The role of the database in the replication link.|
|starttime | The start time for the replication link.|
|terminationallowed | Legacy value indicating whether termination is allowed.|

#### Relationships

- Azure SQL Database contains one or more Azure Replication Links.

<<<<<<< HEAD
        ```
        (AzureSQLDatabase)-[CONTAINS]->(AzureReplicationLink)
        ```
- Azure Replication Links belongs to a Subscription.

        ```
        (AzureSubscription)-[RESOURCE]->(AzureReplicationLink)
        ```

=======
    ```cypher
    (AzureSQLDatabase)-[CONTAINS]->(AzureReplicationLink)
    ```
>>>>>>> a00a353c

### AzureDatabaseThreatDetectionPolicy

Representation of an [AzureDatabaseThreatDetectionPolicy](https://docs.microsoft.com/en-us/rest/api/sql/databasethreatdetectionpolicies).

| Field | Description |
|-------|-------------|
|firstseen| Timestamp of when a sync job discovered this node|
|lastupdated| Timestamp of the last time the node was updated|
|**id**| The resource ID|
|name | The name of the resource.|
|location | The geo-location where the resource lives.|
|kind | The kind of the resource.|
|emailadmins | Specifies that the alert is sent to the account administrators.|
|emailaddresses | Specifies the semicolon-separated list of e-mail addresses to which the alert is sent.|
|retentiondays | Specifies the number of days to keep in the Threat Detection audit logs.|
|state | Specifies the state of the policy.|
|storageendpoint | Specifies the blob storage endpoint.|
|useserverdefault | Specifies whether to use the default server policy.|
|disabledalerts | Specifies the semicolon-separated list of alerts that are disabled, or empty string to disable no alerts.|

#### Relationships

- Azure SQL Database contains a Database Threat Detection Policy.

<<<<<<< HEAD
        ```
        (AzureSQLDatabase)-[CONTAINS]->(AzureDatabaseThreatDetectionPolicy)
        ```
- Azure Database Threat Detection Policy belongs to a Subscription.

        ```
        (AzureSubscription)-[RESOURCE]->(AzureDatabaseThreatDetectionPolicy)
        ```

=======
    ```cypher
    (AzureSQLDatabase)-[CONTAINS]->(AzureDatabaseThreatDetectionPolicy)
    ```
>>>>>>> a00a353c

### AzureRestorePoint

Representation of an [AzureRestorePoint](https://docs.microsoft.com/en-us/rest/api/sql/restorepoints).

| Field | Description |
|-------|-------------|
|firstseen| Timestamp of when a sync job discovered this node|
|lastupdated| Timestamp of the last time the node was updated|
|**id**| The resource ID|
|name | The name of the resource.|
|location | The geo-location where the resource lives.|
|restoredate | The earliest time to which this database can be restored.|
|restorepointtype | The type of restore point.|
|creationdate | The time the backup was taken.|

#### Relationships

- Azure SQL Database contains one or more Restore Points.

<<<<<<< HEAD
        ```
        (AzureSQLDatabase)-[CONTAINS]->(AzureRestorePoint)
        ```
- Azure Restore Points belongs to a Subscription.

        ```
        (AzureSubscription)-[RESOURCE]->(AzureRestorePoint)
        ```
=======
    ```cypher
    (AzureSQLDatabase)-[CONTAINS]->(AzureRestorePoint)
    ```
>>>>>>> a00a353c

### AzureTransparentDataEncryption

Representation of an [AzureTransparentDataEncryption](https://docs.microsoft.com/en-us/rest/api/sql/transparentdataencryptions).

| Field | Description |
|-------|-------------|
|firstseen| Timestamp of when a sync job discovered this node|
|lastupdated| Timestamp of the last time the node was updated|
|**id**| The resource ID|
|name | The name of the resource.|
|location | The resource location.|
|status | The status of the database transparent data encryption.|

#### Relationships

- Azure SQL Database contains Transparent Data Encryption.

<<<<<<< HEAD
        ```
        (AzureSQLDatabase)-[CONTAINS]->(AzureTransparentDataEncryption)
        ```
- Azure Transparent Data Encryption belongs to a Subscription.

        ```
        (AzureSubscription)-[RESOURCE]->(AzureTransparentDataEncryption)
        ```
=======
    ```cypher
    (AzureSQLDatabase)-[CONTAINS]->(AzureTransparentDataEncryption)
    ```
>>>>>>> a00a353c

### AzureStorageAccount

Representation of an [AzureStorageAccount](https://docs.microsoft.com/en-us/rest/api/storagerp/storageaccounts).

| Field | Description |
|-------|-------------|
|firstseen| Timestamp of when a sync job discovered this node|
|lastupdated| Timestamp of the last time the node was updated|
|**id**| Fully qualified resource ID for the resource.|
|type | The type of the resource.|
|location | The geo-location where the resource lives.|
|resourcegroup | The Resource Group where the storage account is created|
|name | The name of the resource.|
|kind | Gets the Kind of the resource.|
|creationtime | Gets the creation date and time of the storage account in UTC.|
|hnsenabled | Specifies if the Account HierarchicalNamespace is enabled.|
|primarylocation | Gets the location of the primary data center for the storage account.|
|secondarylocation | Gets the location of the geo-replicated secondary for the storage account.|
|provisioningstate | Gets the status of the storage account at the time the operation was called.|
|statusofprimary | Gets the status availability status of the primary location of the storage account.|
|statusofsecondary | Gets the status availability status of the secondary location of the storage account.|
|supportshttpstrafficonly | Allows https traffic only to storage service if sets to true.|

#### Relationships

- Azure Subscription contains one or more Storage Accounts.

    ```cypher
    (AzureSubscription)-[RESOURCE]->(AzureStorageAccount)
    ```
- Azure Storage Accounts uses one or more Queue Services.

    ```cypher
    (AzureStorageAccount)-[USES]->(AzureStorageQueueService)
    ```
- Azure Storage Accounts uses one or more Table Services.

    ```cypher
    (AzureStorageAccount)-[USES]->(AzureStorageTableService)
    ```
- Azure Storage Accounts uses one or more File Services.

    ```cypher
    (AzureStorageAccount)-[USES]->(AzureStorageFileService)
    ```
- Azure Storage Accounts uses one or more Blob Services.

    ```cypher
    (AzureStorageAccount)-[USES]->(AzureStorageBlobService)
    ```

### AzureStorageQueueService

Representation of an [AzureStorageQueueService](https://docs.microsoft.com/en-us/rest/api/storagerp/queueservices).

| Field | Description |
|-------|-------------|
|firstseen| Timestamp of when a sync job discovered this node|
|lastupdated| Timestamp of the last time the node was updated|
|**id**| Fully qualified resource ID for the resource.|
|type | The type of the resource.|
|name | The name of the queue service.|

#### Relationships

- Azure Storage Accounts uses one or more Queue Services.

    ```cypher
    (AzureStorageAccount)-[USES]->(AzureStorageQueueService)
    ```
- Queue Service contains one or more queues.

<<<<<<< HEAD
        ```
        (AzureStorageQueueService)-[CONTAINS]->(AzureStorageQueue)
        ```
- Queue Services belongs to a Subscription.

        ```
        (AzureSubscription)-[RESOURCE]->(AzureStorageQueueService)
        ```
=======
    ```cypher
    (AzureStorageQueueService)-[CONTAINS]->(AzureStorageQueue)
    ```
>>>>>>> a00a353c

### AzureStorageTableService

Representation of an [AzureStorageTableService](https://docs.microsoft.com/en-us/rest/api/storagerp/tableservices).

| Field | Description |
|-------|-------------|
|firstseen| Timestamp of when a sync job discovered this node|
|lastupdated| Timestamp of the last time the node was updated|
|**id**| Fully qualified resource ID for the resource.|
|type | The type of the resource.|
|name | The name of the table service.|

#### Relationships

- Azure Storage Accounts uses one or more Table Services.

    ```cypher
    (AzureStorageAccount)-[USES]->(AzureStorageTableService)
    ```
- Table Service contains one or more tables.

<<<<<<< HEAD
        ```
        (AzureStorageTableService)-[CONTAINS]->(AzureStorageTable)
        ```
- Table Service belongs to a Subscription.

        ```
        (AzureSubscription)-[RESOURCE]->(AzureStorageTableService)
        ```
=======
    ```cypher
    (AzureStorageTableService)-[CONTAINS]->(AzureStorageTable)
    ```
>>>>>>> a00a353c

### AzureStorageFileService

Representation of an [AzureStorageFileService](https://docs.microsoft.com/en-us/rest/api/storagerp/fileservices).

| Field | Description |
|-------|-------------|
|firstseen| Timestamp of when a sync job discovered this node|
|lastupdated| Timestamp of the last time the node was updated|
|**id**| Fully qualified resource ID for the resource.|
|type | The type of the resource.|
|name | The name of the file service.|

#### Relationships

- Azure Storage Accounts uses one or more File Services.

<<<<<<< HEAD
        ```
        (AzureStorageAccount)-[USES]->(AzureStorageFileService)
        ```
- File Service contains one or more file shares.

        ```
        (AzureStorageFileService)-[CONTAINS]->(AzureStorageFileShare)
        ```
- File Service belongs to a Subscription.

        ```
        (AzureSubscription)-[RESOURCE]->(AzureStorageFileService)
        ```
=======
    ```cypher
    (AzureStorageAccount)-[USES]->(AzureStorageFileService)
    ```
- Table Service contains one or more file shares.

    ```cypher
    (AzureStorageFileService)-[CONTAINS]->(AzureStorageFileShare)
    ```
>>>>>>> a00a353c

### AzureStorageBlobService

Representation of an [AzureStorageBlobService](https://docs.microsoft.com/en-us/rest/api/storagerp/blobservices).

| Field | Description |
|-------|-------------|
|firstseen| Timestamp of when a sync job discovered this node|
|lastupdated| Timestamp of the last time the node was updated|
|**id**| Fully qualified resource ID for the resource.|
|type | The type of the resource.|
|name | The name of the blob service.|

#### Relationships

- Azure Storage Accounts uses one or more Blob Services.

    ```cypher
    (AzureStorageAccount)-[USES]->(AzureStorageBlobService)
    ```
- Blob Service contains one or more blob containers.

<<<<<<< HEAD
        ```
        (AzureStorageBlobService)-[CONTAINS]->(AzureStorageBlobContainer)
        ```
- Blob Service belongs to a Subscription.

        ```
        (AzureSubscription)-[RESOURCE]->(AzureStorageBlobService)
        ```
=======
    ```cypher
    (AzureStorageBlobService)-[CONTAINS]->(AzureStorageBlobContainer)
    ```
>>>>>>> a00a353c

### AzureStorageQueue

Representation of an [AzureStorageQueue](https://docs.microsoft.com/en-us/rest/api/storagerp/queue).

| Field | Description |
|-------|-------------|
|firstseen| Timestamp of when a sync job discovered this node|
|lastupdated| Timestamp of the last time the node was updated|
|**id**| Fully qualified resource ID for the resource.|
|type | The type of the resource.|
|name | The name of the queue.|

#### Relationships

- Queue Service contains one or more queues.

<<<<<<< HEAD
        ```
        (AzureStorageQueueService)-[CONTAINS]->(AzureStorageQueue)
        ```
- Queue belongs to a Subscription.

        ```
        (AzureSubscription)-[RESOURCE]->(AzureStorageQueue)
        ```
=======
    ```cypher
    (AzureStorageQueueService)-[CONTAINS]->(AzureStorageQueue)
    ```
>>>>>>> a00a353c

### AzureStorageTable

Representation of an [AzureStorageTable](https://docs.microsoft.com/en-us/rest/api/storagerp/table).

| Field | Description |
|-------|-------------|
|firstseen| Timestamp of when a sync job discovered this node|
|lastupdated| Timestamp of the last time the node was updated|
|**id**| Fully qualified resource ID for the resource.|
|type | The type of the resource.|
|name | The name of the table resource.|
|tablename | Table name under the specified account.|

#### Relationships

- Table Service contains one or more tables.

<<<<<<< HEAD
        ```
        (AzureStorageTableService)-[CONTAINS]->(AzureStorageTable)
        ```
- Table belongs to a Subscription.

        ```
        (AzureSubscription)-[RESOURCE]->(AzureStorageTable)
        ```
=======
    ```cypher
    (AzureStorageTableService)-[CONTAINS]->(AzureStorageTable)
    ```
>>>>>>> a00a353c

### AzureStorageFileShare

Representation of an [AzureStorageFileShare](https://docs.microsoft.com/en-us/rest/api/storagerp/fileshares).

| Field | Description |
|-------|-------------|
|firstseen| Timestamp of when a sync job discovered this node|
|lastupdated| Timestamp of the last time the node was updated|
|**id**| Fully qualified resource ID for the resource.|
|type | The type of the resource.|
|name | The name of the resource.|
|lastmodifiedtime | Specifies the date and time the share was last modified.|
|sharequota | The maximum size of the share, in gigabytes.|
|accesstier | Specifies the access tier for the share.|
|deleted | Indicates whether the share was deleted.|
|accesstierchangetime | Indicates the last modification time for share access tier.|
|accesstierstatus | Indicates if there is a pending transition for access tier.|
|deletedtime | The deleted time if the share was deleted.|
|enabledprotocols | The authentication protocol that is used for the file share.|
|remainingretentiondays | Remaining retention days for share that was soft deleted.|
|shareusagebytes | The approximate size of the data stored on the share.|
|version | The version of the share.|

#### Relationships

- File Service contains one or more file shares.

<<<<<<< HEAD
        ```
        (AzureStorageTableService)-[CONTAINS]->(AzureStorageFileShare)
        ```
- File share belongs to a Subscription.

        ```
        (AzureSubscription)-[RESOURCE]->(AzureStorageFileShare)
        ```
=======
    ```cypher
    (AzureStorageTableService)-[CONTAINS]->(AzureStorageFileShare)
    ```
>>>>>>> a00a353c

### AzureStorageBlobContainer

Representation of an [AzureStorageBlobContainer](https://docs.microsoft.com/en-us/rest/api/storagerp/blobcontainers).

| Field | Description |
|-------|-------------|
|firstseen| Timestamp of when a sync job discovered this node|
|lastupdated| Timestamp of the last time the node was updated|
|**id**| Fully qualified resource ID for the resource.|
|type | The type of the resource.|
|name | The name of the resource.|
|deleted | Indicates whether the blob container was deleted.|
|deletedtime | Blob container deletion time.|
|defaultencryptionscope | Default the container to use specified encryption scope for all writes.|
|publicaccess | Specifies whether data in the container may be accessed publicly and the level of access.|
|leasestatus | The lease status of the container.|
|leasestate | Lease state of the container.|
|lastmodifiedtime | Specifies the date and time the container was last modified.|
|remainingretentiondays | Specifies the remaining retention days for soft deleted blob container.|
|version | The version of the deleted blob container.|
|hasimmutabilitypolicy | Specifies the if the container has an ImmutabilityPolicy or not.|
|haslegalhold | Specifies if the container has any legal hold tags.|
|leaseduration | Specifies whether the lease on a container is of infinite or fixed duration, only when the container is leased.|

#### Relationships

- Blob Service contains one or more blob containers.

<<<<<<< HEAD
        ```
        (AzureStorageBlobService)-[CONTAINS]->(AzureStorageBlobContainer)
        ```
- Blob container belongs to a Subscription.

        ```
        (AzureSubscription)-[RESOURCE]->(AzureStorageBlobContainer)
        ```
=======
    ```cypher
    (AzureStorageBlobService)-[CONTAINS]->(AzureStorageBlobContainer)
    ```
>>>>>>> a00a353c

### AzureCosmosDBAccount

Representation of an [AzureCosmosDBAccount](https://docs.microsoft.com/en-us/rest/api/cosmos-db-resource-provider/).

| Field | Description |
|-------|-------------|
|firstseen| Timestamp of when a sync job discovered this node|
|lastupdated| Timestamp of the last time the node was updated|
|**id**| The unique resource identifier of the ARM resource.|
|location | The location of the resource group to which the resource belongs.|
|resourcegroup | The Resource Group where the database account is created.|
|name | The name of the ARM resource.|
|kind | Indicates the type of database account.|
|type | The type of Azure resource.|
|ipranges | List of IpRules.|
|capabilities | List of Cosmos DB capabilities for the account.|
|documentendpoint | The connection endpoint for the Cosmos DB database account.|
|virtualnetworkfilterenabled | Flag to indicate whether to enable/disable Virtual Network ACL rules.|
|enableautomaticfailover | Enables automatic failover of the write region in the rare event that the region is unavailable due to an outage.|
|provisioningstate | The status of the Cosmos DB account at the time the operation was called.|
|multiplewritelocations | Enables the account to write in multiple locations.|
|accountoffertype | The offer type for the Cosmos DB database account.|
|publicnetworkaccess | Whether requests from Public Network are allowed.|
|enablecassandraconnector | Enables the cassandra connector on the Cosmos DB C* account.|
|connectoroffer | The cassandra connector offer type for the Cosmos DB database C* account.|
|disablekeybasedmetadatawriteaccess | Disable write operations on metadata resources (databases, containers, throughput) via account keys.|
|keyvaulturi | The URI of the key vault.|
|enablefreetier | Flag to indicate whether Free Tier is enabled.|
|enableanalyticalstorage | Flag to indicate whether to enable storage analytics.|
|defaultconsistencylevel | The default consistency level and configuration settings of the Cosmos DB account.|
|maxstalenessprefix | When used with the Bounded Staleness consistency level, this value represents the number of stale requests tolerated.|
|maxintervalinseconds | When used with the Bounded Staleness consistency level, this value represents the time amount of staleness (in seconds) tolerated.|

#### Relationships

- Azure Subscription contains one or more database accounts.

    ```cypher
    (AzureSubscription)-[RESOURCE]->(AzureCosmosDBAccount)
    ```
- Azure Database Account can be read from, written from and is associated with Azure CosmosDB Locations.

    ```cypher
    (AzureCosmosDBAccount)-[CAN_WRITE_FROM]->(AzureCosmosDBLocation)
    ```
    ```cypher
    (AzureCosmosDBAccount)-[CAN_READ_FROM]->(AzureCosmosDBLocation)
    ```
    ```cypher
    (AzureCosmosDBAccount)-[ASSOCIATED_WITH]->(AzureCosmosDBLocation)
    ```
- Azure Database Account contains one or more Cors Policy.

    ```cypher
    (AzureCosmosDBAccount)-[CONTAINS]->(AzureCosmosDBCorsPolicy)
    ```
- Azure Database Account contains one or more failover policies.

    ```cypher
    (AzureCosmosDBAccount)-[CONTAINS]->(AzureCosmosDBAccountFailoverPolicy)
    ```
- Azure Database Account is configured with one or more private endpoint connections.

    ```cypher
    (AzureCosmosDBAccount)-[CONFIGURED_WITH]->(AzureCDBPrivateEndpointConnection)
    ```
- Azure Database Account is configured with one or more virtual network rules.

    ```cypher
    (AzureCosmosDBAccount)-[CONFIGURED_WITH]->(AzureCosmosDBVirtualNetworkRule)
    ```
- Azure Database Account contains one or more SQL databases.

    ```cypher
    (AzureCosmosDBAccount)-[CONTAINS]->(AzureCosmosDBSqlDatabase)
    ```
- Azure Database Account contains one or more Cassandra keyspace.

    ```cypher
    (AzureCosmosDBAccount)-[CONTAINS]->(AzureCosmosDBCassandraKeyspace)
    ```
- Azure Database Account contains one or more MongoDB Database.

    ```cypher
    (AzureCosmosDBAccount)-[CONTAINS]->(AzureCosmosDBMongoDBDatabase)
    ```
- Azure Database Account contains one or more table resource.

    ```cypher
    (AzureCosmosDBAccount)-[CONTAINS]->(AzureCosmosDBTableResource)
    ```

### AzureCosmosDBLocation

Representation of an [Azure CosmosDB Location](https://docs.microsoft.com/en-us/rest/api/cosmos-db-resource-provider/).

| Field | Description |
|-------|-------------|
|firstseen| Timestamp of when a sync job discovered this node|
|lastupdated| Timestamp of the last time the node was updated|
|**id**| The unique identifier of the region within the database account.|
|locationname | The name of the region.|
|documentendpoint | The connection endpoint for the specific region.|
|provisioningstate | The status of the Cosmos DB account at the time the operation was called.|
|failoverpriority | The failover priority of the region.|
|iszoneredundant | Flag to indicate whether or not this region is an AvailabilityZone region.|

#### Relationships

- Azure Database Account has write permissions from, read permissions from and is associated with Azure CosmosDB Locations.

<<<<<<< HEAD
        ```
        (AzureCosmosDBAccount)-[CAN_WRITE_FROM]->(AzureCosmosDBLocation)
        ```
        (AzureCosmosDBAccount)-[CAN_READ_FROM]->(AzureCosmosDBLocation)
        ```
        (AzureCosmosDBAccount)-[ASSOCIATED_WITH]->(AzureCosmosDBLocation)
        ```
- CosmosDB Locations belongs to a Subscription.

        ```
        (AzureSubscription)-[RESOURCE]->(AzureCosmosDBLocation)
        ```
=======
    ```cypher
    (AzureCosmosDBAccount)-[CAN_WRITE_FROM]->(AzureCosmosDBLocation)
    ```
    (AzureCosmosDBAccount)-[CAN_READ_FROM]->(AzureCosmosDBLocation)
    ```cypher
    (AzureCosmosDBAccount)-[ASSOCIATED_WITH]->(AzureCosmosDBLocation)
    ```
>>>>>>> a00a353c

### AzureCosmosDBCorsPolicy

Representation of an [Azure Cosmos DB Cors Policy](https://docs.microsoft.com/en-us/rest/api/cosmos-db-resource-provider/).

| Field | Description |
|-------|-------------|
|firstseen| Timestamp of when a sync job discovered this node|
|lastupdated| Timestamp of the last time the node was updated|
|**id**| The unique resource identifier for Cors Policy.|
|allowedorigins | The origin domains that are permitted to make a request against the service via CORS.|
|allowedmethods | The methods (HTTP request verbs) that the origin domain may use for a CORS request.|
|allowedheaders | The request headers that the origin domain may specify on the CORS request.|
|exposedheaders | The response headers that may be sent in the response to the CORS request and exposed by the browser to the request issuer.|
|maxageinseconds | The maximum amount time that a browser should cache the preflight OPTIONS request.|

#### Relationships

- Azure Database Account contains one or more Cors Policy.

<<<<<<< HEAD
        ```
        (AzureCosmosDBAccount)-[CONTAINS]->(AzureCosmosDBCorsPolicy)
        ```
- CosmosDB Cors Policy belongs to a Subscription.

        ```
        (AzureSubscription)-[RESOURCE]->(AzureCosmosDBCorsPolicy)
        ```
=======
    ```cypher
    (AzureCosmosDBAccount)-[CONTAINS]->(AzureCosmosDBCorsPolicy)
    ```
>>>>>>> a00a353c

### AzureCosmosDBAccountFailoverPolicy

Representation of an Azure Database Account [Failover Policy](https://docs.microsoft.com/en-us/rest/api/cosmos-db-resource-provider/).

| Field | Description |
|-------|-------------|
|firstseen| Timestamp of when a sync job discovered this node|
|lastupdated| Timestamp of the last time the node was updated|
|**id**| The unique identifier of the region in which the database account replicates to.|
|locationname | The name of the region in which the database account exists.|
|failoverpriority | The failover priority of the region. A failover priority of 0 indicates a write region.|

#### Relationships

- Azure Database Account contains one or more failover policies.

<<<<<<< HEAD
        ```
        (AzureCosmosDBAccount)-[CONTAINS]->(AzureCosmosDBAccountFailoverPolicy)
        ```
- CosmosDB Failover Policy belongs to a Subscription.

        ```
        (AzureSubscription)-[RESOURCE]->(AzureCosmosDBAccountFailoverPolicy)
        ```
=======
    ```cypher
    (AzureCosmosDBAccount)-[CONTAINS]->(AzureCosmosDBAccountFailoverPolicy)
    ```
>>>>>>> a00a353c

### AzureCDBPrivateEndpointConnection

Representation of an Azure Cosmos DB [Private Endpoint Connection](https://docs.microsoft.com/en-us/rest/api/cosmos-db-resource-provider/).

| Field | Description |
|-------|-------------|
|firstseen| Timestamp of when a sync job discovered this node|
|lastupdated| Timestamp of the last time the node was updated|
|**id**| Fully qualified resource Id for the resource.|
|name | The name of the resource.|
|privateendpointid | Resource id of the private endpoint.|
|status | The private link service connection status.|
|actionrequired | Any action that is required beyond basic workflow (approve/ reject/ disconnect).|

#### Relationships

- Azure Database Account is configured with one or more private endpoint connections.

<<<<<<< HEAD
        ```
        (AzureCosmosDBAccount)-[CONFIGURED_WITH]->(AzureCDBPrivateEndpointConnection)
        ```
- Private endpoint connection belongs to a Subscription.

        ```
        (AzureSubscription)-[RESOURCE]->(AzureCDBPrivateEndpointConnection)
        ```
=======
    ```cypher
    (AzureCosmosDBAccount)-[CONFIGURED_WITH]->(AzureCDBPrivateEndpointConnection)
    ```
>>>>>>> a00a353c

### AzureCosmosDBVirtualNetworkRule

Representation of an Azure Cosmos DB [Virtual Network Rule](https://docs.microsoft.com/en-us/rest/api/cosmos-db-resource-provider/).

| Field | Description |
|-------|-------------|
|firstseen| Timestamp of when a sync job discovered this node|
|lastupdated| Timestamp of the last time the node was updated|
|**id**| Resource ID of a subnet.|
|ignoremissingvnetserviceendpoint | Create firewall rule before the virtual network has vnet service endpoint enabled.|

#### Relationships

- Azure Database Account is configured with one or more virtual network rules.

<<<<<<< HEAD
        ```
        (AzureCosmosDBAccount)-[CONFIGURED_WITH]->(AzureCosmosDBVirtualNetworkRule)
        ```
- Virtual network rule belongs to a Subscription.

        ```
        (AzureSubscription)-[RESOURCE]->(AzureCosmosDBVirtualNetworkRule)
        ```
=======
    ```cypher
    (AzureCosmosDBAccount)-[CONFIGURED_WITH]->(AzureCosmosDBVirtualNetworkRule)
    ```
>>>>>>> a00a353c

### AzureCosmosDBSqlDatabase

Representation of an [AzureCosmosDBSqlDatabase](https://docs.microsoft.com/en-us/rest/api/cosmos-db-resource-provider/).

| Field | Description |
|-------|-------------|
|firstseen| Timestamp of when a sync job discovered this node|
|lastupdated| Timestamp of the last time the node was updated|
|**id**| The unique resource identifier of the ARM resource.|
|name | The name of the ARM resource.|
|type| The type of Azure resource.|
|location| The location of the resource group to which the resource belongs.|
|throughput| Value of the Cosmos DB resource throughput or autoscaleSettings.|
|maxthroughput| Represents maximum throughput, the resource can scale up to.|

#### Relationships

- Azure Database Account contains one or more SQL databases.

    ```cypher
    (AzureCosmosDBAccount)-[CONTAINS]->(AzureCosmosDBSqlDatabase)
    ```
- SQL Databases contain one or more SQL containers.

<<<<<<< HEAD
        ```
        (AzureCosmosDBSqlDatabase)-[CONTAINS]->(AzureCosmosDBSqlContainer)
        ```
- SQL database belongs to a Subscription.

        ```
        (AzureSubscription)-[RESOURCE]->(AzureCosmosDBSqlDatabase)
        ```
=======
    ```cypher
    (AzureCosmosDBSqlDatabase)-[CONTAINS]->(AzureCosmosDBSqlContainer)
    ```
>>>>>>> a00a353c

### AzureCosmosDBCassandraKeyspace

Representation of an [AzureCosmosDBCassandraKeyspace](https://docs.microsoft.com/en-us/rest/api/cosmos-db-resource-provider/).

| Field | Description |
|-------|-------------|
|firstseen| Timestamp of when a sync job discovered this node|
|lastupdated| Timestamp of the last time the node was updated|
|**id**| The unique resource identifier of the ARM resource.|
|name | The name of the ARM resource.|
|type| The type of Azure resource.|
|location| The location of the resource group to which the resource belongs.|
|throughput| Value of the Cosmos DB resource throughput or autoscaleSettings.|
|maxthroughput| Represents maximum throughput, the resource can scale up to.|

#### Relationships

- Azure Database Account contains one or more Cassandra keyspace.

    ```cypher
    (AzureCosmosDBAccount)-[CONTAINS]->(AzureCosmosDBCassandraKeyspace)
    ```
- Cassandra Keyspace contains one or more Cassandra tables.

<<<<<<< HEAD
        ```
        (AzureCosmosDBCassandraKeyspace)-[CONTAINS]->(AzureCosmosDBCassandraTable)
        ```
- Cassandra keyspace belongs to a Subscription.

        ```
        (AzureSubscription)-[RESOURCE]->(AzureCosmosDBCassandraKeyspace)
        ```
=======
    ```cypher
    (AzureCosmosDBCassandraKeyspace)-[CONTAINS]->(AzureCosmosDBCassandraTable)
    ```
>>>>>>> a00a353c

### AzureCosmosDBMongoDBDatabase

Representation of an [AzureCosmosDBMongoDBDatabase](https://docs.microsoft.com/en-us/rest/api/cosmos-db-resource-provider/).

| Field | Description |
|-------|-------------|
|firstseen| Timestamp of when a sync job discovered this node|
|lastupdated| Timestamp of the last time the node was updated|
|**id**| The unique resource identifier of the ARM resource.|
|name | The name of the ARM resource.|
|type| The type of Azure resource.|
|location| The location of the resource group to which the resource belongs.|
|throughput| Value of the Cosmos DB resource throughput or autoscaleSettings.|
|maxthroughput| Represents maximum throughput, the resource can scale up to.|

#### Relationships

- Azure Database Account contains one or more MongoDB Database.

    ```cypher
    (AzureCosmosDBAccount)-[CONTAINS]->(AzureCosmosDBMongoDBDatabase)
    ```
- MongoDB database contains one or more MongoDB collections.

<<<<<<< HEAD
        ```
        (AzureCosmosDBMongoDBDatabase)-[CONTAINS]->(AzureCosmosDBMongoDBCollection)
        ```
- MongoDB database belongs to a Subscription.

        ```
        (AzureSubscription)-[RESOURCE]->(AzureCosmosDBMongoDBDatabase)
        ```
=======
    ```cypher
    (AzureCosmosDBMongoDBDatabase)-[CONTAINS]->(AzureCosmosDBMongoDBCollection)
    ```
>>>>>>> a00a353c

### AzureCosmosDBTableResource

Representation of an [AzureCosmosDBTableResource](https://docs.microsoft.com/en-us/rest/api/cosmos-db-resource-provider/).

| Field | Description |
|-------|-------------|
|firstseen| Timestamp of when a sync job discovered this node|
|lastupdated| Timestamp of the last time the node was updated|
|**id**| The unique resource identifier of the ARM resource.|
|name | The name of the ARM resource.|
|type| The type of Azure resource.|
|location| The location of the resource group to which the resource belongs.|
|throughput| Value of the Cosmos DB resource throughput or autoscaleSettings.|
|maxthroughput| Represents maximum throughput, the resource can scale up to.|

#### Relationships

- Azure Database Account contains one or more table resource.

<<<<<<< HEAD
        ```
        (AzureCosmosDBAccount)-[CONTAINS]->(AzureCosmosDBTableResource)
        ```
- CosmosDB table belongs to a Subscription.

        ```
        (AzureSubscription)-[RESOURCE]->(AzureCosmosDBTableResource)
        ```
=======
    ```cypher
    (AzureCosmosDBAccount)-[CONTAINS]->(AzureCosmosDBTableResource)
    ```
>>>>>>> a00a353c

### AzureCosmosDBSqlContainer

Representation of an [AzureCosmosDBSqlContainer](https://docs.microsoft.com/en-us/rest/api/cosmos-db-resource-provider/).

| Field | Description |
|-------|-------------|
|firstseen| Timestamp of when a sync job discovered this node|
|lastupdated| Timestamp of the last time the node was updated|
|**id**| The unique resource identifier of the ARM resource.|
|name | The name of the ARM resource.|
|type| The type of Azure resource.|
|location| The location of the resource group to which the resource belongs.|
|throughput| Value of the Cosmos DB resource throughput or autoscaleSettings.|
|maxthroughput| Represents maximum throughput, the resource can scale up to.|
|container| Name of the Cosmos DB SQL container.|
|defaultttl| Default time to live.|
|analyticalttl| Specifies the Analytical TTL.|
|isautomaticindexingpolicy| Indicates if the indexing policy is automatic.|
|indexingmode|  Indicates the indexing mode.|
|conflictresolutionpolicymode| Indicates the conflict resolution mode.|

#### Relationships

- SQL Databases contain one or more SQL containers.

<<<<<<< HEAD
        ```
        (AzureCosmosDBSqlDatabase)-[CONTAINS]->(AzureCosmosDBSqlContainer)
        ```
- CosmosDB SQL Container belongs to a Subscription.

        ```
        (AzureSubscription)-[RESOURCE]->(AzureCosmosDBSqlContainer)
        ```
=======
    ```cypher
    (AzureCosmosDBSqlDatabase)-[CONTAINS]->(AzureCosmosDBSqlContainer)
    ```
>>>>>>> a00a353c

### AzureCosmosDBCassandraTable

Representation of an [AzureCosmosDBCassandraTable](https://docs.microsoft.com/en-us/rest/api/cosmos-db-resource-provider/).

| Field | Description |
|-------|-------------|
|firstseen| Timestamp of when a sync job discovered this node|
|lastupdated| Timestamp of the last time the node was updated|
|**id**| The unique resource identifier of the ARM resource.|
|name | The name of the ARM resource.|
|type| The type of Azure resource.|
|location| The location of the resource group to which the resource belongs.|
|throughput| Value of the Cosmos DB resource throughput or autoscaleSettings.|
|maxthroughput| Represents maximum throughput, the resource can scale up to.|
|container| Name of the Cosmos DB Cassandra table.|
|defaultttl| Time to live of the Cosmos DB Cassandra table.|
|analyticalttl| Specifies the Analytical TTL.|

#### Relationships

- Cassandra Keyspace contains one or more Cassandra tables.

<<<<<<< HEAD
        ```
        (AzureCosmosDBCassandraKeyspace)-[CONTAINS]->(AzureCosmosDBCassandraTable)
        ```
- Cassandra table belongs to a Subscription.

        ```
        (AzureSubscription)-[RESOURCE]->(AzureCosmosDBCassandraTable)
        ```
=======
    ```cypher
    (AzureCosmosDBCassandraKeyspace)-[CONTAINS]->(AzureCosmosDBCassandraTable)
    ```
>>>>>>> a00a353c

### AzureCosmosDBMongoDBCollection

Representation of an [AzureCosmosDBMongoDBCollection](https://docs.microsoft.com/en-us/rest/api/cosmos-db-resource-provider/).

| Field | Description |
|-------|-------------|
|firstseen| Timestamp of when a sync job discovered this node|
|lastupdated| Timestamp of the last time the node was updated|
|**id**| The unique resource identifier of the ARM resource.|
|name | The name of the ARM resource.|
|type| The type of Azure resource.|
|location| The location of the resource group to which the resource belongs.|
|throughput| Value of the Cosmos DB resource throughput or autoscaleSettings.|
|maxthroughput| Represents maximum throughput, the resource can scale up to.|
|collectionname| Name of the Cosmos DB MongoDB collection.|
|analyticalttl| Specifies the Analytical TTL.|

#### Relationships

- MongoDB database contains one or more MongoDB collections.

<<<<<<< HEAD
        ```
        (AzureCosmosDBMongoDBDatabase)-[CONTAINS]->(AzureCosmosDBMongoDBCollection)
        ```
- MongoDB collection belongs to a Subscription.

        ```
        (AzureSubscription)-[RESOURCE]->(AzureCosmosDBMongoDBCollection)
        ```
=======
    ```cypher
    (AzureCosmosDBMongoDBDatabase)-[CONTAINS]->(AzureCosmosDBMongoDBCollection)
    ```
>>>>>>> a00a353c
<|MERGE_RESOLUTION|>--- conflicted
+++ resolved
@@ -60,16 +60,12 @@
 |lastupdated| Timestamp of the last time the node was updated|
 |**id**| The Azure Tenant ID number|
 
-<<<<<<< HEAD
-=======
 #### Relationships
 
 - Azure Principal is part of the Azure Account.
-
     ```cypher
     (AzureTenant)-[RESOURCE]->(AzurePrincipal)
     ```
->>>>>>> a00a353c
 
 ### AzurePrincipal
 
@@ -84,7 +80,6 @@
 #### Relationships
 
 - Azure Principal is part of the Azure Account.
-
     ```cypher
     (AzurePrincipal)-[RESOURCE]->(AzureTenant)
     ```
@@ -105,7 +100,6 @@
 #### Relationships
 
 - Azure Tenant contains one or more Subscriptions.
-
     ```cypher
     (AzureTenant)-[RESOURCE]->(AzureSubscription)
     ```
@@ -136,7 +130,6 @@
 #### Relationships
 
 - Azure Subscription contains one or more Virtual Machines.
-
     ```cypher
     (AzureSubscription)-[RESOURCE]->(VirtualMachine)
     ```
@@ -163,16 +156,14 @@
 #### Relationships
 
 - Azure Virtual Machines are attached to Data Disks.
-
     ```cypher
     (VirtualMachine)-[ATTACHED_TO]->(AzureDataDisk)
     ```
 
 - Azure Data Disks belongs to a Subscription.
-
-        ```
+    ```
         (AzureSubscription)-[RESOURCE]->(AzureDataDisk)
-        ```
+    ```
 
 ### AzureDisk
 
@@ -199,7 +190,6 @@
 #### Relationships
 
 - Azure Subscription contains one or more Disks.
-
     ```cypher
     (AzureSubscription)-[RESOURCE]->(AzureDisk)
     ```
@@ -230,7 +220,6 @@
 #### Relationships
 
 - Azure Subscription contains one or more Snapshots.
-
     ```cypher
     (AzureSubscription)-[RESOURCE]->(AzureSnapshot)
     ```
@@ -254,71 +243,37 @@
 #### Relationships
 
 - Azure Subscription contains one or more SQL Servers.
-
     ```cypher
     (AzureSubscription)-[RESOURCE]->(AzureSQLServer)
     ```
 - Azure SQL Server can be used by one or more Azure Server DNS Aliases.
-
     ```cypher
     (AzureSQLServer)-[USED_BY]->(AzureServerDNSAlias)
     ```
 - Azure SQL Server can be administered by one or more Azure Server AD Administrators.
-
     ```cypher
     (AzureSQLServer)-[ADMINISTERED_BY]->(AzureServerADAdministrator)
     ```
 - Azure SQL Server has one or more Azure Recoverable Database.
-
-<<<<<<< HEAD
-        ```
-        (AzureSQLServer)-[CONTAINS]->(AzureRecoverableDatabase)
-        ```
+    ```
+    (AzureSQLServer)-[CONTAINS]->(AzureRecoverableDatabase)
+    ```
 - Azure SQL Server has one or more Azure Restorable Dropped Database.
-
-        ```
-        (AzureSQLServer)-[CONTAINS]->(AzureRestorableDroppedDatabase)
-        ```
+    ```
+    (AzureSQLServer)-[CONTAINS]->(AzureRestorableDroppedDatabase)
+    ```
 - Azure SQL Server has one or more Azure Failover Group.
-
-        ```
-        (AzureSQLServer)-[CONTAINS]->(AzureFailoverGroup)
-        ```
+    ```
+    (AzureSQLServer)-[CONTAINS]->(AzureFailoverGroup)
+    ```
 - Azure SQL Server has one or more Azure Elastic Pool.
-
-        ```
-        (AzureSQLServer)-[CONTAINS]->(AzureElasticPool)
-        ```
+    ```
+    (AzureSQLServer)-[CONTAINS]->(AzureElasticPool)
+    ```
 - Azure SQL Server has one or more Azure SQL Database.
-
-        ```
-        (AzureSQLServer)-[CONTAINS]->(AzureSQLDatabase)
-        ```
-=======
-    ```cypher
-    (AzureSQLServer)-[RESOURCE]->(AzureRecoverableDatabase)
-    ```
-- Azure SQL Server has one or more Azure Restorable Dropped Database.
-
-    ```cypher
-    (AzureSQLServer)-[RESOURCE]->(AzureRestorableDroppedDatabase)
-    ```
-- Azure SQL Server has one or more Azure Failover Group.
-
-    ```cypher
-    (AzureSQLServer)-[RESOURCE]->(AzureFailoverGroup)
-    ```
-- Azure SQL Server has one or more Azure Elastic Pool.
-
-    ```cypher
-    (AzureSQLServer)-[RESOURCE]->(AzureElasticPool)
-    ```
-- Azure SQL Server has one or more Azure SQL Database.
-
-    ```cypher
-    (AzureSQLServer)-[RESOURCE]->(AzureSQLDatabase)
-    ```
->>>>>>> a00a353c
+    ```
+    (AzureSQLServer)-[CONTAINS]->(AzureSQLDatabase)
+    ```
 
 ### AzureServerDNSAlias
 
@@ -335,16 +290,14 @@
 #### Relationships
 
 - Azure SQL Server can be used by one or more Azure Server DNS Aliases.
-
     ```cypher
     (AzureSQLServer)-[USED_BY]->(AzureServerDNSAlias)
     ```
 
 - Azure DNS Aliases belongs to a Subscription.
-
-        ```
+    ```
         (AzureSubscription)-[RESOURCE]->(AzureServerDNSAlias)
-        ```
+    ```
 
 ### AzureServerADAdministrator
 
@@ -362,16 +315,14 @@
 #### Relationships
 
 - Azure SQL Server can be administered by one or more Azure Server AD Administrators.
-
     ```cypher
     (AzureSQLServer)-[ADMINISTERED_BY]->(AzureServerADAdministrator)
     ```
 
 - Azure Server AD Administrators belongs to a Subscription.
-
-        ```
+    ```
         (AzureSubscription)-[RESOURCE]->(AzureServerADAdministrator)
-        ```
+    ```
 
 ### AzureRecoverableDatabase
 
@@ -390,22 +341,14 @@
 #### Relationships
 
 - Azure SQL Server has one or more Azure Recoverable Database.
-
-<<<<<<< HEAD
-        ```
+    ```
         (AzureSQLServer)-[CONTAINS]->(AzureRecoverableDatabase)
-        ```
+    ```
 
 - Azure Recoverable Database belongs to a Subscription.
-
-        ```
+    ```
         (AzureSubscription)-[RESOURCE]->(AzureRecoverableDatabase)
-        ```
-=======
-    ```cypher
-    (AzureSQLServer)-[RESOURCE]->(AzureRecoverableDatabase)
-    ```
->>>>>>> a00a353c
+    ```
 
 ### AzureRestorableDroppedDatabase
 
@@ -429,22 +372,14 @@
 #### Relationships
 
 - Azure SQL Server has one or more Azure Restorable Dropped Database.
-
-<<<<<<< HEAD
-        ```
+    ```
         (AzureSQLServer)-[CONTAINS]->(AzureRestorableDroppedDatabase)
-        ```
+    ```
 
 - Azure Restorable Dropped Database belongs to a Subscription.
-
-        ```
+    ```
         (AzureSubscription)-[RESOURCE]->(AzureRestorableDroppedDatabase)
-        ```
-=======
-    ```cypher
-    (AzureSQLServer)-[RESOURCE]->(AzureRestorableDroppedDatabase)
-    ```
->>>>>>> a00a353c
+    ```
 
 ### AzureFailoverGroup
 
@@ -463,22 +398,14 @@
 #### Relationships
 
 - Azure SQL Server has one or more Azure Failover Group.
-
-<<<<<<< HEAD
-        ```
+    ```
         (AzureSQLServer)-[CONTAINS]->(AzureFailoverGroup)
-        ```
+    ```
 
 - Azure Failover Group belongs to a Subscription.
-
-        ```
+    ```
         (AzureSubscription)-[RESOURCE]->(AzureFailoverGroup)
-        ```
-=======
-    ```cypher
-    (AzureSQLServer)-[RESOURCE]->(AzureFailoverGroup)
-    ```
->>>>>>> a00a353c
+    ```
 
 ### AzureElasticPool
 
@@ -501,22 +428,14 @@
 #### Relationships
 
 - Azure SQL Server has one or more Azure Elastic Pool.
-
-<<<<<<< HEAD
-        ```
+    ```
         (AzureSQLServer)-[CONTAINS]->(AzureElasticPool)
-        ```
+    ```
 
 - Azure Elastic Pool belongs to a Subscription.
-
-        ```
+    ```
         (AzureSubscription)-[RESOURCE]->(AzureElasticPool)
-        ```
-=======
-    ```cypher
-    (AzureSQLServer)-[RESOURCE]->(AzureElasticPool)
-    ```
->>>>>>> a00a353c
+    ```
 
 ### AzureSQLDatabase
 
@@ -545,47 +464,29 @@
 #### Relationships
 
 - Azure SQL Server has one or more Azure SQL Database.
-
-<<<<<<< HEAD
-        ```
+    ```
         (AzureSQLServer)-[CONTAINS]->(AzureSQLDatabase)
-        ```
-=======
-    ```cypher
-    (AzureSQLServer)-[RESOURCE]->(AzureSQLDatabase)
-    ```
->>>>>>> a00a353c
+    ```
 - Azure SQL Database contains one or more Azure Replication Links.
-
     ```cypher
     (AzureSQLDatabase)-[CONTAINS]->(AzureReplicationLink)
     ```
 - Azure SQL Database contains a Database Threat Detection Policy.
-
     ```cypher
     (AzureSQLDatabase)-[CONTAINS]->(AzureDatabaseThreatDetectionPolicy)
     ```
 - Azure SQL Database contains one or more Restore Points.
-
     ```cypher
     (AzureSQLDatabase)-[CONTAINS]->(AzureRestorePoint)
     ```
 - Azure SQL Database contains Transparent Data Encryption.
-
-<<<<<<< HEAD
-        ```
+    ```
         (AzureSQLDatabase)-[CONTAINS]->(AzureTransparentDataEncryption)
-        ```
+    ```
 - Azure SQL Database belongs to a Subscription.
-
-        ```
+    ```
         (AzureSubscription)-[RESOURCE]->(AzureSQLDatabase)
-        ```
-=======
-    ```cypher
-    (AzureSQLDatabase)-[CONTAINS]->(AzureTransparentDataEncryption)
-    ```
->>>>>>> a00a353c
+    ```
 
 ### AzureReplicationLink
 
@@ -612,22 +513,14 @@
 #### Relationships
 
 - Azure SQL Database contains one or more Azure Replication Links.
-
-<<<<<<< HEAD
-        ```
+    ```
         (AzureSQLDatabase)-[CONTAINS]->(AzureReplicationLink)
-        ```
+    ```
 - Azure Replication Links belongs to a Subscription.
-
-        ```
+    ```
         (AzureSubscription)-[RESOURCE]->(AzureReplicationLink)
-        ```
-
-=======
-    ```cypher
-    (AzureSQLDatabase)-[CONTAINS]->(AzureReplicationLink)
-    ```
->>>>>>> a00a353c
+    ```
+
 
 ### AzureDatabaseThreatDetectionPolicy
 
@@ -652,22 +545,14 @@
 #### Relationships
 
 - Azure SQL Database contains a Database Threat Detection Policy.
-
-<<<<<<< HEAD
-        ```
+    ```
         (AzureSQLDatabase)-[CONTAINS]->(AzureDatabaseThreatDetectionPolicy)
-        ```
+    ```
 - Azure Database Threat Detection Policy belongs to a Subscription.
-
-        ```
+    ```
         (AzureSubscription)-[RESOURCE]->(AzureDatabaseThreatDetectionPolicy)
-        ```
-
-=======
-    ```cypher
-    (AzureSQLDatabase)-[CONTAINS]->(AzureDatabaseThreatDetectionPolicy)
-    ```
->>>>>>> a00a353c
+    ```
+
 
 ### AzureRestorePoint
 
@@ -687,21 +572,13 @@
 #### Relationships
 
 - Azure SQL Database contains one or more Restore Points.
-
-<<<<<<< HEAD
-        ```
+    ```
         (AzureSQLDatabase)-[CONTAINS]->(AzureRestorePoint)
-        ```
+    ```
 - Azure Restore Points belongs to a Subscription.
-
-        ```
+    ```
         (AzureSubscription)-[RESOURCE]->(AzureRestorePoint)
-        ```
-=======
-    ```cypher
-    (AzureSQLDatabase)-[CONTAINS]->(AzureRestorePoint)
-    ```
->>>>>>> a00a353c
+    ```
 
 ### AzureTransparentDataEncryption
 
@@ -719,21 +596,13 @@
 #### Relationships
 
 - Azure SQL Database contains Transparent Data Encryption.
-
-<<<<<<< HEAD
-        ```
+    ```
         (AzureSQLDatabase)-[CONTAINS]->(AzureTransparentDataEncryption)
-        ```
+    ```
 - Azure Transparent Data Encryption belongs to a Subscription.
-
-        ```
+    ```
         (AzureSubscription)-[RESOURCE]->(AzureTransparentDataEncryption)
-        ```
-=======
-    ```cypher
-    (AzureSQLDatabase)-[CONTAINS]->(AzureTransparentDataEncryption)
-    ```
->>>>>>> a00a353c
+    ```
 
 ### AzureStorageAccount
 
@@ -761,27 +630,22 @@
 #### Relationships
 
 - Azure Subscription contains one or more Storage Accounts.
-
     ```cypher
     (AzureSubscription)-[RESOURCE]->(AzureStorageAccount)
     ```
 - Azure Storage Accounts uses one or more Queue Services.
-
     ```cypher
     (AzureStorageAccount)-[USES]->(AzureStorageQueueService)
     ```
 - Azure Storage Accounts uses one or more Table Services.
-
     ```cypher
     (AzureStorageAccount)-[USES]->(AzureStorageTableService)
     ```
 - Azure Storage Accounts uses one or more File Services.
-
     ```cypher
     (AzureStorageAccount)-[USES]->(AzureStorageFileService)
     ```
 - Azure Storage Accounts uses one or more Blob Services.
-
     ```cypher
     (AzureStorageAccount)-[USES]->(AzureStorageBlobService)
     ```
@@ -801,26 +665,17 @@
 #### Relationships
 
 - Azure Storage Accounts uses one or more Queue Services.
-
     ```cypher
     (AzureStorageAccount)-[USES]->(AzureStorageQueueService)
     ```
 - Queue Service contains one or more queues.
-
-<<<<<<< HEAD
-        ```
+    ```
         (AzureStorageQueueService)-[CONTAINS]->(AzureStorageQueue)
-        ```
+    ```
 - Queue Services belongs to a Subscription.
-
-        ```
+    ```
         (AzureSubscription)-[RESOURCE]->(AzureStorageQueueService)
-        ```
-=======
-    ```cypher
-    (AzureStorageQueueService)-[CONTAINS]->(AzureStorageQueue)
-    ```
->>>>>>> a00a353c
+    ```
 
 ### AzureStorageTableService
 
@@ -837,26 +692,17 @@
 #### Relationships
 
 - Azure Storage Accounts uses one or more Table Services.
-
     ```cypher
     (AzureStorageAccount)-[USES]->(AzureStorageTableService)
     ```
 - Table Service contains one or more tables.
-
-<<<<<<< HEAD
-        ```
+    ```
         (AzureStorageTableService)-[CONTAINS]->(AzureStorageTable)
-        ```
+    ```
 - Table Service belongs to a Subscription.
-
-        ```
+    ```
         (AzureSubscription)-[RESOURCE]->(AzureStorageTableService)
-        ```
-=======
-    ```cypher
-    (AzureStorageTableService)-[CONTAINS]->(AzureStorageTable)
-    ```
->>>>>>> a00a353c
+    ```
 
 ### AzureStorageFileService
 
@@ -873,31 +719,17 @@
 #### Relationships
 
 - Azure Storage Accounts uses one or more File Services.
-
-<<<<<<< HEAD
-        ```
+    ```
         (AzureStorageAccount)-[USES]->(AzureStorageFileService)
-        ```
+    ```
 - File Service contains one or more file shares.
-
-        ```
+    ```
         (AzureStorageFileService)-[CONTAINS]->(AzureStorageFileShare)
-        ```
+    ```
 - File Service belongs to a Subscription.
-
-        ```
+    ```
         (AzureSubscription)-[RESOURCE]->(AzureStorageFileService)
-        ```
-=======
-    ```cypher
-    (AzureStorageAccount)-[USES]->(AzureStorageFileService)
-    ```
-- Table Service contains one or more file shares.
-
-    ```cypher
-    (AzureStorageFileService)-[CONTAINS]->(AzureStorageFileShare)
-    ```
->>>>>>> a00a353c
+    ```
 
 ### AzureStorageBlobService
 
@@ -914,26 +746,17 @@
 #### Relationships
 
 - Azure Storage Accounts uses one or more Blob Services.
-
     ```cypher
     (AzureStorageAccount)-[USES]->(AzureStorageBlobService)
     ```
 - Blob Service contains one or more blob containers.
-
-<<<<<<< HEAD
-        ```
+    ```
         (AzureStorageBlobService)-[CONTAINS]->(AzureStorageBlobContainer)
-        ```
+    ```
 - Blob Service belongs to a Subscription.
-
-        ```
+    ```
         (AzureSubscription)-[RESOURCE]->(AzureStorageBlobService)
-        ```
-=======
-    ```cypher
-    (AzureStorageBlobService)-[CONTAINS]->(AzureStorageBlobContainer)
-    ```
->>>>>>> a00a353c
+    ```
 
 ### AzureStorageQueue
 
@@ -950,21 +773,13 @@
 #### Relationships
 
 - Queue Service contains one or more queues.
-
-<<<<<<< HEAD
-        ```
+    ```
         (AzureStorageQueueService)-[CONTAINS]->(AzureStorageQueue)
-        ```
+    ```
 - Queue belongs to a Subscription.
-
-        ```
+    ```
         (AzureSubscription)-[RESOURCE]->(AzureStorageQueue)
-        ```
-=======
-    ```cypher
-    (AzureStorageQueueService)-[CONTAINS]->(AzureStorageQueue)
-    ```
->>>>>>> a00a353c
+    ```
 
 ### AzureStorageTable
 
@@ -982,21 +797,13 @@
 #### Relationships
 
 - Table Service contains one or more tables.
-
-<<<<<<< HEAD
-        ```
+    ```
         (AzureStorageTableService)-[CONTAINS]->(AzureStorageTable)
-        ```
+    ```
 - Table belongs to a Subscription.
-
-        ```
+    ```
         (AzureSubscription)-[RESOURCE]->(AzureStorageTable)
-        ```
-=======
-    ```cypher
-    (AzureStorageTableService)-[CONTAINS]->(AzureStorageTable)
-    ```
->>>>>>> a00a353c
+    ```
 
 ### AzureStorageFileShare
 
@@ -1024,21 +831,13 @@
 #### Relationships
 
 - File Service contains one or more file shares.
-
-<<<<<<< HEAD
-        ```
+    ```
         (AzureStorageTableService)-[CONTAINS]->(AzureStorageFileShare)
-        ```
+    ```
 - File share belongs to a Subscription.
-
-        ```
+    ```
         (AzureSubscription)-[RESOURCE]->(AzureStorageFileShare)
-        ```
-=======
-    ```cypher
-    (AzureStorageTableService)-[CONTAINS]->(AzureStorageFileShare)
-    ```
->>>>>>> a00a353c
+    ```
 
 ### AzureStorageBlobContainer
 
@@ -1067,21 +866,13 @@
 #### Relationships
 
 - Blob Service contains one or more blob containers.
-
-<<<<<<< HEAD
-        ```
+    ```
         (AzureStorageBlobService)-[CONTAINS]->(AzureStorageBlobContainer)
-        ```
+    ```
 - Blob container belongs to a Subscription.
-
-        ```
+    ```
         (AzureSubscription)-[RESOURCE]->(AzureStorageBlobContainer)
-        ```
-=======
-    ```cypher
-    (AzureStorageBlobService)-[CONTAINS]->(AzureStorageBlobContainer)
-    ```
->>>>>>> a00a353c
+    ```
 
 ### AzureCosmosDBAccount
 
@@ -1119,58 +910,44 @@
 #### Relationships
 
 - Azure Subscription contains one or more database accounts.
-
     ```cypher
     (AzureSubscription)-[RESOURCE]->(AzureCosmosDBAccount)
     ```
 - Azure Database Account can be read from, written from and is associated with Azure CosmosDB Locations.
-
     ```cypher
     (AzureCosmosDBAccount)-[CAN_WRITE_FROM]->(AzureCosmosDBLocation)
-    ```
-    ```cypher
     (AzureCosmosDBAccount)-[CAN_READ_FROM]->(AzureCosmosDBLocation)
-    ```
-    ```cypher
     (AzureCosmosDBAccount)-[ASSOCIATED_WITH]->(AzureCosmosDBLocation)
     ```
 - Azure Database Account contains one or more Cors Policy.
-
     ```cypher
     (AzureCosmosDBAccount)-[CONTAINS]->(AzureCosmosDBCorsPolicy)
     ```
 - Azure Database Account contains one or more failover policies.
-
     ```cypher
     (AzureCosmosDBAccount)-[CONTAINS]->(AzureCosmosDBAccountFailoverPolicy)
     ```
 - Azure Database Account is configured with one or more private endpoint connections.
-
     ```cypher
     (AzureCosmosDBAccount)-[CONFIGURED_WITH]->(AzureCDBPrivateEndpointConnection)
     ```
 - Azure Database Account is configured with one or more virtual network rules.
-
     ```cypher
     (AzureCosmosDBAccount)-[CONFIGURED_WITH]->(AzureCosmosDBVirtualNetworkRule)
     ```
 - Azure Database Account contains one or more SQL databases.
-
     ```cypher
     (AzureCosmosDBAccount)-[CONTAINS]->(AzureCosmosDBSqlDatabase)
     ```
 - Azure Database Account contains one or more Cassandra keyspace.
-
     ```cypher
     (AzureCosmosDBAccount)-[CONTAINS]->(AzureCosmosDBCassandraKeyspace)
     ```
 - Azure Database Account contains one or more MongoDB Database.
-
     ```cypher
     (AzureCosmosDBAccount)-[CONTAINS]->(AzureCosmosDBMongoDBDatabase)
     ```
 - Azure Database Account contains one or more table resource.
-
     ```cypher
     (AzureCosmosDBAccount)-[CONTAINS]->(AzureCosmosDBTableResource)
     ```
@@ -1193,29 +970,15 @@
 #### Relationships
 
 - Azure Database Account has write permissions from, read permissions from and is associated with Azure CosmosDB Locations.
-
-<<<<<<< HEAD
-        ```
+    ```
         (AzureCosmosDBAccount)-[CAN_WRITE_FROM]->(AzureCosmosDBLocation)
-        ```
         (AzureCosmosDBAccount)-[CAN_READ_FROM]->(AzureCosmosDBLocation)
-        ```
         (AzureCosmosDBAccount)-[ASSOCIATED_WITH]->(AzureCosmosDBLocation)
-        ```
+    ```
 - CosmosDB Locations belongs to a Subscription.
-
-        ```
+    ```
         (AzureSubscription)-[RESOURCE]->(AzureCosmosDBLocation)
-        ```
-=======
-    ```cypher
-    (AzureCosmosDBAccount)-[CAN_WRITE_FROM]->(AzureCosmosDBLocation)
-    ```
-    (AzureCosmosDBAccount)-[CAN_READ_FROM]->(AzureCosmosDBLocation)
-    ```cypher
-    (AzureCosmosDBAccount)-[ASSOCIATED_WITH]->(AzureCosmosDBLocation)
-    ```
->>>>>>> a00a353c
+    ```
 
 ### AzureCosmosDBCorsPolicy
 
@@ -1235,21 +998,13 @@
 #### Relationships
 
 - Azure Database Account contains one or more Cors Policy.
-
-<<<<<<< HEAD
-        ```
+    ```
         (AzureCosmosDBAccount)-[CONTAINS]->(AzureCosmosDBCorsPolicy)
-        ```
+    ```
 - CosmosDB Cors Policy belongs to a Subscription.
-
-        ```
+    ```
         (AzureSubscription)-[RESOURCE]->(AzureCosmosDBCorsPolicy)
-        ```
-=======
-    ```cypher
-    (AzureCosmosDBAccount)-[CONTAINS]->(AzureCosmosDBCorsPolicy)
-    ```
->>>>>>> a00a353c
+    ```
 
 ### AzureCosmosDBAccountFailoverPolicy
 
@@ -1266,21 +1021,13 @@
 #### Relationships
 
 - Azure Database Account contains one or more failover policies.
-
-<<<<<<< HEAD
-        ```
+    ```
         (AzureCosmosDBAccount)-[CONTAINS]->(AzureCosmosDBAccountFailoverPolicy)
-        ```
+    ```
 - CosmosDB Failover Policy belongs to a Subscription.
-
-        ```
+    ```
         (AzureSubscription)-[RESOURCE]->(AzureCosmosDBAccountFailoverPolicy)
-        ```
-=======
-    ```cypher
-    (AzureCosmosDBAccount)-[CONTAINS]->(AzureCosmosDBAccountFailoverPolicy)
-    ```
->>>>>>> a00a353c
+    ```
 
 ### AzureCDBPrivateEndpointConnection
 
@@ -1299,21 +1046,13 @@
 #### Relationships
 
 - Azure Database Account is configured with one or more private endpoint connections.
-
-<<<<<<< HEAD
-        ```
+    ```
         (AzureCosmosDBAccount)-[CONFIGURED_WITH]->(AzureCDBPrivateEndpointConnection)
-        ```
+    ```
 - Private endpoint connection belongs to a Subscription.
-
-        ```
+    ```
         (AzureSubscription)-[RESOURCE]->(AzureCDBPrivateEndpointConnection)
-        ```
-=======
-    ```cypher
-    (AzureCosmosDBAccount)-[CONFIGURED_WITH]->(AzureCDBPrivateEndpointConnection)
-    ```
->>>>>>> a00a353c
+    ```
 
 ### AzureCosmosDBVirtualNetworkRule
 
@@ -1329,21 +1068,13 @@
 #### Relationships
 
 - Azure Database Account is configured with one or more virtual network rules.
-
-<<<<<<< HEAD
-        ```
+    ```
         (AzureCosmosDBAccount)-[CONFIGURED_WITH]->(AzureCosmosDBVirtualNetworkRule)
-        ```
+    ```
 - Virtual network rule belongs to a Subscription.
-
-        ```
+    ```
         (AzureSubscription)-[RESOURCE]->(AzureCosmosDBVirtualNetworkRule)
-        ```
-=======
-    ```cypher
-    (AzureCosmosDBAccount)-[CONFIGURED_WITH]->(AzureCosmosDBVirtualNetworkRule)
-    ```
->>>>>>> a00a353c
+    ```
 
 ### AzureCosmosDBSqlDatabase
 
@@ -1363,26 +1094,17 @@
 #### Relationships
 
 - Azure Database Account contains one or more SQL databases.
-
     ```cypher
     (AzureCosmosDBAccount)-[CONTAINS]->(AzureCosmosDBSqlDatabase)
     ```
 - SQL Databases contain one or more SQL containers.
-
-<<<<<<< HEAD
-        ```
+    ```
         (AzureCosmosDBSqlDatabase)-[CONTAINS]->(AzureCosmosDBSqlContainer)
-        ```
+    ```
 - SQL database belongs to a Subscription.
-
-        ```
+    ```
         (AzureSubscription)-[RESOURCE]->(AzureCosmosDBSqlDatabase)
-        ```
-=======
-    ```cypher
-    (AzureCosmosDBSqlDatabase)-[CONTAINS]->(AzureCosmosDBSqlContainer)
-    ```
->>>>>>> a00a353c
+    ```
 
 ### AzureCosmosDBCassandraKeyspace
 
@@ -1402,26 +1124,17 @@
 #### Relationships
 
 - Azure Database Account contains one or more Cassandra keyspace.
-
     ```cypher
     (AzureCosmosDBAccount)-[CONTAINS]->(AzureCosmosDBCassandraKeyspace)
     ```
 - Cassandra Keyspace contains one or more Cassandra tables.
-
-<<<<<<< HEAD
-        ```
+    ```
         (AzureCosmosDBCassandraKeyspace)-[CONTAINS]->(AzureCosmosDBCassandraTable)
-        ```
+    ```
 - Cassandra keyspace belongs to a Subscription.
-
-        ```
+    ```
         (AzureSubscription)-[RESOURCE]->(AzureCosmosDBCassandraKeyspace)
-        ```
-=======
-    ```cypher
-    (AzureCosmosDBCassandraKeyspace)-[CONTAINS]->(AzureCosmosDBCassandraTable)
-    ```
->>>>>>> a00a353c
+    ```
 
 ### AzureCosmosDBMongoDBDatabase
 
@@ -1441,26 +1154,17 @@
 #### Relationships
 
 - Azure Database Account contains one or more MongoDB Database.
-
     ```cypher
     (AzureCosmosDBAccount)-[CONTAINS]->(AzureCosmosDBMongoDBDatabase)
     ```
 - MongoDB database contains one or more MongoDB collections.
-
-<<<<<<< HEAD
-        ```
+    ```
         (AzureCosmosDBMongoDBDatabase)-[CONTAINS]->(AzureCosmosDBMongoDBCollection)
-        ```
+    ```
 - MongoDB database belongs to a Subscription.
-
-        ```
+    ```
         (AzureSubscription)-[RESOURCE]->(AzureCosmosDBMongoDBDatabase)
-        ```
-=======
-    ```cypher
-    (AzureCosmosDBMongoDBDatabase)-[CONTAINS]->(AzureCosmosDBMongoDBCollection)
-    ```
->>>>>>> a00a353c
+    ```
 
 ### AzureCosmosDBTableResource
 
@@ -1480,21 +1184,13 @@
 #### Relationships
 
 - Azure Database Account contains one or more table resource.
-
-<<<<<<< HEAD
-        ```
+    ```
         (AzureCosmosDBAccount)-[CONTAINS]->(AzureCosmosDBTableResource)
-        ```
+    ```
 - CosmosDB table belongs to a Subscription.
-
-        ```
+    ```
         (AzureSubscription)-[RESOURCE]->(AzureCosmosDBTableResource)
-        ```
-=======
-    ```cypher
-    (AzureCosmosDBAccount)-[CONTAINS]->(AzureCosmosDBTableResource)
-    ```
->>>>>>> a00a353c
+    ```
 
 ### AzureCosmosDBSqlContainer
 
@@ -1520,21 +1216,13 @@
 #### Relationships
 
 - SQL Databases contain one or more SQL containers.
-
-<<<<<<< HEAD
-        ```
+    ```
         (AzureCosmosDBSqlDatabase)-[CONTAINS]->(AzureCosmosDBSqlContainer)
-        ```
+    ```
 - CosmosDB SQL Container belongs to a Subscription.
-
-        ```
+    ```
         (AzureSubscription)-[RESOURCE]->(AzureCosmosDBSqlContainer)
-        ```
-=======
-    ```cypher
-    (AzureCosmosDBSqlDatabase)-[CONTAINS]->(AzureCosmosDBSqlContainer)
-    ```
->>>>>>> a00a353c
+    ```
 
 ### AzureCosmosDBCassandraTable
 
@@ -1557,21 +1245,13 @@
 #### Relationships
 
 - Cassandra Keyspace contains one or more Cassandra tables.
-
-<<<<<<< HEAD
-        ```
+    ```
         (AzureCosmosDBCassandraKeyspace)-[CONTAINS]->(AzureCosmosDBCassandraTable)
-        ```
+    ```
 - Cassandra table belongs to a Subscription.
-
-        ```
+    ```
         (AzureSubscription)-[RESOURCE]->(AzureCosmosDBCassandraTable)
-        ```
-=======
-    ```cypher
-    (AzureCosmosDBCassandraKeyspace)-[CONTAINS]->(AzureCosmosDBCassandraTable)
-    ```
->>>>>>> a00a353c
+    ```
 
 ### AzureCosmosDBMongoDBCollection
 
@@ -1593,18 +1273,10 @@
 #### Relationships
 
 - MongoDB database contains one or more MongoDB collections.
-
-<<<<<<< HEAD
-        ```
+    ```
         (AzureCosmosDBMongoDBDatabase)-[CONTAINS]->(AzureCosmosDBMongoDBCollection)
-        ```
+    ```
 - MongoDB collection belongs to a Subscription.
-
-        ```
+    ```
         (AzureSubscription)-[RESOURCE]->(AzureCosmosDBMongoDBCollection)
-        ```
-=======
-    ```cypher
-    (AzureCosmosDBMongoDBDatabase)-[CONTAINS]->(AzureCosmosDBMongoDBCollection)
-    ```
->>>>>>> a00a353c
+    ```